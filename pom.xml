<?xml version="1.0" encoding="UTF-8"?>
<project xmlns="http://maven.apache.org/POM/4.0.0" xmlns:xsi="http://www.w3.org/2001/XMLSchema-instance" xsi:schemaLocation="http://maven.apache.org/POM/4.0.0 http://maven.apache.org/maven-v4_0_0.xsd">
    <modelVersion>4.0.0</modelVersion>
    <groupId>com.kylinolap</groupId>
    <artifactId>kylin</artifactId>
    <packaging>pom</packaging>
    <version>0.6.2-SNAPSHOT</version>
    <name>Kylin:HadoopOLAPEngine</name>

    <properties>
        <!-- General Properties -->
        <javaVersion>1.7</javaVersion>
        <project.build.sourceEncoding>UTF-8</project.build.sourceEncoding>
        <project.reporting.outputEncoding>UTF-8</project.reporting.outputEncoding>

        <!-- Hadoop versions -->
        <hadoop2.version>2.4.1</hadoop2.version>
        <yarn.version>2.4.1</yarn.version>
        <hbase-hadoop2.version>0.98.0-hadoop2</hbase-hadoop2.version>
        <zookeeper.version>3.4.5</zookeeper.version>
        <hive.version>0.13.0</hive.version>

        <!-- Dependency versions -->
        <antlr.version>3.4</antlr.version>
        <junit.version>4.11</junit.version>
        <mrunit.version>1.0.0</mrunit.version>

        <commons-cli.version>1.2</commons-cli.version>
        <commons-lang.version>2.6</commons-lang.version>
        <commons-lang3.version>3.1</commons-lang3.version>
        <commons-io.version>2.4</commons-io.version>
        <commons-configuration.version>1.9</commons-configuration.version>
        <commons-daemon.version>1.0.15</commons-daemon.version>


        <log4j.version>1.2.17</log4j.version>
        <slf4j.version>1.6.4</slf4j.version>
        <jackson.version>2.2.3</jackson.version>
        <commons-httpclient.version>3.1</commons-httpclient.version>
        <guava.version>12.0.1</guava.version>
<<<<<<< HEAD
        <!--<protobuf.version>2.6.1</protobuf.version>-->
        <trove4j.version>3.0.3</trove4j.version>
        <httpclient.version>4.3.3</httpclient.version>
=======
>>>>>>> 50c511b0

        <jsch.version>0.1.51</jsch.version>
        <dbunit.version>2.5.0</dbunit.version>
        <maven-model.version>3.1.1</maven-model.version>
        <h2.version>1.3.174</h2.version>
        <xerces.version>2.9.1</xerces.version>
        <xalan.version>2.7.1</xalan.version>
        <compress-lzf.version>0.8.4</compress-lzf.version>
        <extendedset.version>1.3.4</extendedset.version>

        <!-- REST Service -->
        <spring.framework.version>3.1.2.RELEASE</spring.framework.version>

        <!-- Optiq Version -->
        <optiq.version>0.9.1-incubating</optiq.version>
        <linq4j.version>0.4</linq4j.version>

        <!-- Metrics Codahale Version -->
        <metrics.version>3.0.1</metrics.version>

        <!-- Quartz Version -->
        <quartz.version>2.2.1</quartz.version>

        <!-- Curator.version Version -->
        <curator.version>2.6.0</curator.version>

        <!-- Sonar -->
        <sonar.java.coveragePlugin>jacoco</sonar.java.coveragePlugin>
        <sonar.dynamicAnalysis>reuseReports</sonar.dynamicAnalysis>
        <sonar.jacoco.reportPath>${project.basedir}/../target/jacoco.exec</sonar.jacoco.reportPath>
        <sonar.language>java</sonar.language>
        <sonar.jacoco.excludes>com/kylinolap/**/tools/**:net/hydromatic/optiq/**:org/eigenbase/sql2rel/**</sonar.jacoco.excludes>
    </properties>

    <dependencyManagement>
        <dependencies>
            <!-- Hadoop2 dependencies -->
            <dependency>
                <groupId>org.apache.hadoop</groupId>
                <artifactId>hadoop-common</artifactId>
                <version>${hadoop2.version}</version>
                <scope>compile</scope>
                <exclusions>
                    <exclusion>
                        <groupId>javax.servlet</groupId>
                        <artifactId>servlet-api</artifactId>
                    </exclusion>
                </exclusions>
            </dependency>
            <dependency>
                <groupId>org.apache.hadoop</groupId>
                <artifactId>hadoop-hdfs</artifactId>
                <version>${hadoop2.version}</version>
            </dependency>
            <dependency>
                <groupId>org.apache.hadoop</groupId>
                <artifactId>hadoop-mapreduce-client-app</artifactId>
                <version>${hadoop2.version}</version>
            </dependency>
            <dependency>
                <groupId>org.apache.hadoop</groupId>
                <artifactId>hadoop-yarn-api</artifactId>
                <version>${hadoop2.version}</version>
            </dependency>
            <dependency>
                <groupId>org.apache.hadoop</groupId>
                <artifactId>hadoop-mapreduce-client-core</artifactId>
                <version>${hadoop2.version}</version>
            </dependency>
            <dependency>
                <groupId>org.apache.hadoop</groupId>
                <artifactId>hadoop-mapreduce-client-jobclient</artifactId>
                <version>${hadoop2.version}</version>
            </dependency>
            <dependency>
                <groupId>org.apache.hadoop</groupId>
                <artifactId>hadoop-annotations</artifactId>
                <version>${hadoop2.version}</version>
            </dependency>
            <dependency>
                <groupId>org.apache.hadoop</groupId>
                <artifactId>hadoop-auth</artifactId>
                <version>${hadoop2.version}</version>
            </dependency>
            <dependency>
                <groupId>org.apache.hadoop</groupId>
                <artifactId>hadoop-minicluster</artifactId>
                <version>${hadoop2.version}</version>
                <optional>true</optional>
            </dependency>

            <!-- HBase2 dependencies -->
            <dependency>
                <groupId>org.apache.hbase</groupId>
                <artifactId>hbase-hadoop2-compat</artifactId>
                <version>${hbase-hadoop2.version}</version>
            </dependency>
            <dependency>
                <groupId>org.apache.hbase</groupId>
                <artifactId>hbase-common</artifactId>
                <version>${hbase-hadoop2.version}</version>
            </dependency>
            <dependency>
                <groupId>org.apache.hbase</groupId>
                <artifactId>hbase-client</artifactId>
                <version>${hbase-hadoop2.version}</version>
            </dependency>
            <dependency>
                <groupId>org.apache.hbase</groupId>
                <artifactId>hbase-server</artifactId>
                <version>${hbase-hadoop2.version}</version>
            </dependency>
            <dependency>
                <groupId>org.apache.mrunit</groupId>
                <artifactId>mrunit</artifactId>
                <version>${mrunit.version}</version>
                <classifier>hadoop2</classifier>
            </dependency>

            <!-- Hive dependencies -->
            <dependency>
                <groupId>org.apache.hive</groupId>
                <artifactId>hive-jdbc</artifactId>
                <version>${hive.version}</version>
            </dependency>

            <!-- Yarn dependencies -->
            <dependency>
                <groupId>org.apache.hadoop</groupId>
                <artifactId>hadoop-yarn-server-resourcemanager</artifactId>
                <version>${yarn.version}</version>
            </dependency>

            <!-- optiq dependencies -->
            <dependency>
                <groupId>org.apache.calcite</groupId>
                <artifactId>calcite-core</artifactId>
                <version>${optiq.version}</version>
            </dependency>
            <dependency>
                <groupId>org.apache.calcite</groupId>
                <artifactId>calcite-avatica</artifactId>
                <version>${optiq.version}</version>
            </dependency>
            <dependency>
                <groupId>net.hydromatic</groupId>
                <artifactId>linq4j</artifactId>
                <version>${linq4j.version}</version>
            </dependency>

            <!-- Other dependencies -->
            <dependency>
                <groupId>junit</groupId>
                <artifactId>junit</artifactId>
                <version>${junit.version}</version>
            </dependency>
            <dependency>
                <groupId>org.apache.zookeeper</groupId>
                <artifactId>zookeeper</artifactId>
                <version>${zookeeper.version}</version>
            </dependency>
            <dependency>
                <groupId>commons-cli</groupId>
                <artifactId>commons-cli</artifactId>
                <version>${commons-cli.version}</version>
            </dependency>
            <dependency>
                <groupId>commons-lang</groupId>
                <artifactId>commons-lang</artifactId>
                <version>${commons-lang.version}</version>
            </dependency>
            <dependency>
                <groupId>org.apache.commons</groupId>
                <artifactId>commons-lang3</artifactId>
                <version>${commons-lang3.version}</version>
            </dependency>
            <dependency>
                <groupId>commons-io</groupId>
                <artifactId>commons-io</artifactId>
                <version>${commons-io.version}</version>
            </dependency>
            <dependency>
                <groupId>commons-configuration</groupId>
                <artifactId>commons-configuration</artifactId>
                <version>${commons-configuration.version}</version>
            </dependency>
            <dependency>
                <groupId>commons-daemon</groupId>
                <artifactId>commons-daemon</artifactId>
                <version>${commons-daemon.version}</version>
            </dependency>
            <dependency>
                <groupId>log4j</groupId>
                <artifactId>log4j</artifactId>
                <version>${log4j.version}</version>
            </dependency>
            <dependency>
                <groupId>org.slf4j</groupId>
                <artifactId>jcl-over-slf4j</artifactId>
                <version>${slf4j.version}</version>
            </dependency>
            <dependency>
                <groupId>org.slf4j</groupId>
                <artifactId>slf4j-api</artifactId>
                <version>${slf4j.version}</version>
            </dependency>
            <dependency>
                <groupId>org.slf4j</groupId>
                <artifactId>slf4j-log4j12</artifactId>
                <version>${slf4j.version}</version>
            </dependency>
            <dependency>
                <groupId>com.fasterxml.jackson.core</groupId>
                <artifactId>jackson-databind</artifactId>
                <version>${jackson.version}</version>
            </dependency>
            <dependency>
                <groupId>com.fasterxml.jackson.core</groupId>
                <artifactId>jackson-core</artifactId>
                <version>${jackson.version}</version>
            </dependency>
            <dependency>
                <groupId>commons-httpclient</groupId>
                <artifactId>commons-httpclient</artifactId>
                <version>${commons-httpclient.version}</version>
            </dependency>
            <dependency>
                <groupId>com.google.guava</groupId>
                <artifactId>guava</artifactId>
                <version>${guava.version}</version>
            </dependency>
            <!--<dependency>-->
                <!--<groupId>com.google.protobuf</groupId>-->
                <!--<artifactId>protobuf-java</artifactId>-->
                <!--<version>${protobuf.version}</version>-->
            <!--</dependency>-->
            <dependency>
                <groupId>com.jcraft</groupId>
                <artifactId>jsch</artifactId>
                <version>${jsch.version}</version>
            </dependency>
            <dependency>
                <groupId>org.dbunit</groupId>
                <artifactId>dbunit</artifactId>
                <version>${dbunit.version}</version>
            </dependency>
            <dependency>
                <groupId>org.apache.maven</groupId>
                <artifactId>maven-model</artifactId>
                <version>${maven-model.version}</version>
            </dependency>
            <dependency>
                <groupId>com.h2database</groupId>
                <artifactId>h2</artifactId>
                <version>${h2.version}</version>
            </dependency>
            <dependency>
                <groupId>xerces</groupId>
                <artifactId>xercesImpl</artifactId>
                <version>${xerces.version}</version>
            </dependency>
            <dependency>
                <groupId>xalan</groupId>
                <artifactId>xalan</artifactId>
                <version>${xalan.version}</version>
            </dependency>
            <dependency>
                <groupId>com.ning</groupId>
                <artifactId>compress-lzf</artifactId>
                <version>${compress-lzf.version}</version>
            </dependency>
            <dependency>
                <groupId>com.n3twork.druid</groupId>
                <artifactId>extendedset</artifactId>
                <version>${extendedset.version}</version>
            </dependency>

            <dependency>
                <groupId>org.quartz-scheduler</groupId>
                <artifactId>quartz</artifactId>
                <version>${quartz.version}</version>
            </dependency>
            <dependency>
                <groupId>org.quartz-scheduler</groupId>
                <artifactId>quartz-jobs</artifactId>
                <version>${quartz.version}</version>
            </dependency>

            <dependency>
                <groupId>org.apache.curator</groupId>
                <artifactId>curator-framework</artifactId>
                <version>${curator.version}</version>
            </dependency>
            <dependency>
                <groupId>org.apache.curator</groupId>
                <artifactId>curator-recipes</artifactId>
                <version>${curator.version}</version>
            </dependency>

        </dependencies>
    </dependencyManagement>

    <repositories>
        <repository>
            <id>central</id>
            <url>http://repo.maven.apache.org/maven2</url>
        </repository>
        <repository>
            <id>conjars</id>
            <url>http://conjars.org/repo/</url>
        </repository>
        <repository>
            <releases>
                <enabled>true</enabled>
                <updatePolicy>always</updatePolicy>
                <checksumPolicy>warn</checksumPolicy>
            </releases>
            <snapshots>
                <enabled>false</enabled>
                <updatePolicy>never</updatePolicy>
                <checksumPolicy>fail</checksumPolicy>
            </snapshots>
            <id>HDPReleases</id>
            <name>HDP Releases</name>
            <url>http://repo.hortonworks.com/content/repositories/releases/</url>
            <layout>default</layout>
        </repository>
    </repositories>

    <build>
        <pluginManagement>
            <plugins>
                <plugin>
                    <groupId>org.apache.maven.plugins</groupId>
                    <artifactId>maven-compiler-plugin</artifactId>
                    <version>3.1</version>
                    <configuration>
                        <source>${javaVersion}</source>
                        <target>${javaVersion}</target>
                    </configuration>
                </plugin>
                <plugin>
                    <groupId>org.apache.maven.plugins</groupId>
                    <artifactId>maven-site-plugin</artifactId>
                    <version>2.0</version>
                </plugin>
                <plugin>
                    <groupId>org.apache.maven.plugins</groupId>
                    <artifactId>maven-install-plugin</artifactId>
                    <version>2.2</version>
                </plugin>
                <plugin>
                    <groupId>org.apache.maven.plugins</groupId>
                    <artifactId>maven-resources-plugin</artifactId>
                    <version>2.4</version>
                    <configuration>
                        <encoding>UTF-8</encoding>
                    </configuration>
                </plugin>
                <plugin>
                    <groupId>org.apache.maven.plugins</groupId>
                    <artifactId>maven-jar-plugin</artifactId>
                    <version>2.4</version>
                    <executions>
                        <execution>
                            <goals>
                                <goal>test-jar</goal>
                            </goals>
                        </execution>
                    </executions>
                </plugin>
                <plugin>
                    <groupId>org.apache.maven.plugins</groupId>
                    <artifactId>maven-war-plugin</artifactId>
                    <version>2.0.2</version>
                </plugin>
                <plugin>
                    <groupId>org.apache.maven.plugins</groupId>
                    <artifactId>maven-dependency-plugin</artifactId>
                </plugin>
                <plugin>
                    <groupId>org.apache.maven.plugins</groupId>
                    <artifactId>maven-antrun-plugin</artifactId>
                </plugin>
                <plugin>
                    <groupId>org.apache.maven.plugins</groupId>
                    <artifactId>maven-source-plugin</artifactId>
                    <version>2.1.2</version>
                    <executions>
                        <execution>
                            <id>attach-sources</id>
                            <phase>package</phase>
                            <goals>
                                <goal>jar-no-fork</goal>
                            </goals>
                        </execution>
                    </executions>
                    <configuration>
                        <includePom>true</includePom>
                    </configuration>
                </plugin>
                <plugin>
                    <groupId>org.antlr</groupId>
                    <artifactId>antlr3-maven-plugin</artifactId>
                    <version>${antlr.version}</version>
                    <executions>
                        <execution>
                            <configuration>
                                <goals>
                                    <goal>antlr</goal>
                                </goals>
                                <debug>false</debug>
                            </configuration>
                        </execution>
                    </executions>
                </plugin>
                <plugin>
                    <groupId>org.apache.maven.plugins</groupId>
                    <artifactId>maven-failsafe-plugin</artifactId>
                    <version>2.6</version>
                    <executions>
                        <execution>
                            <goals>
                                <goal>integration-test</goal>
                                <goal>verify</goal>
                            </goals>
                        </execution>
                    </executions>
                </plugin>
                <plugin>
                    <groupId>org.apache.maven.plugins</groupId>
                    <artifactId>maven-release-plugin</artifactId>
                    <version>2.1</version>
                </plugin>
                <plugin>
                    <groupId>org.jacoco</groupId>
                    <artifactId>jacoco-maven-plugin</artifactId>
                    <version>0.7.0.201403182114</version>
                    <configuration>
                        <destFile>${sonar.jacoco.reportPath}</destFile>
                        <append>true</append>
                    </configuration>
                    <executions>
                        <execution>
                            <id>agent</id>
                            <goals>
                                <goal>prepare-agent</goal>
                            </goals>
                        </execution>
                    </executions>
                </plugin>
            </plugins>
        </pluginManagement>
    </build>

    <scm>
        <connection>scm:git:git@github.com:KylinOLAP/Kylin.git</connection>
        <url>scm:git:git@github.com:KylinOLAP/Kylin.git</url>
        <developerConnection>scm:git:git@github.com:KylinOLAP/Kylin.git</developerConnection>
    </scm>

    <modules>
        <module>common</module>
        <module>metadata</module>
        <module>dictionary</module>
        <module>cube</module>
        <module>job</module>
        <module>storage</module>
        <module>query</module>
        <module>server</module>
		<module>jdbc</module>
    </modules>
    <profiles>
        <profile>
            <id>default</id>
            <activation>
                <activeByDefault>true</activeByDefault>
            </activation>
            <build>
                <plugins>
                    <plugin>
                        <groupId>org.apache.maven.plugins</groupId>
                        <artifactId>maven-surefire-plugin</artifactId>
                        <version>2.16</version>
                        <configuration>
                            <excludes>
                                <exclude>**/BuildCubeWithEngineTest.java</exclude>
                                <exclude>**/SampleCubeSetupTest.java</exclude>
                                <exclude>**/KylinQueryTest.java</exclude>
                            </excludes>
                        </configuration>
                    </plugin>
                </plugins>
            </build>
        </profile>

        <profile>
            <id>e2e</id>
        </profile>
    </profiles>
</project>
<|MERGE_RESOLUTION|>--- conflicted
+++ resolved
@@ -38,12 +38,6 @@
         <jackson.version>2.2.3</jackson.version>
         <commons-httpclient.version>3.1</commons-httpclient.version>
         <guava.version>12.0.1</guava.version>
-<<<<<<< HEAD
-        <!--<protobuf.version>2.6.1</protobuf.version>-->
-        <trove4j.version>3.0.3</trove4j.version>
-        <httpclient.version>4.3.3</httpclient.version>
-=======
->>>>>>> 50c511b0
 
         <jsch.version>0.1.51</jsch.version>
         <dbunit.version>2.5.0</dbunit.version>
@@ -544,4 +538,4 @@
             <id>e2e</id>
         </profile>
     </profiles>
-</project>
+</project>