--- conflicted
+++ resolved
@@ -20,13 +20,12 @@
 public class CubeGridTable {
 
     @SuppressWarnings("rawtypes")
-<<<<<<< HEAD
-    public static Map<TblColRef, Dictionary> getDimensionToDictionaryMap(CubeSegment cubeSeg, long cuboidId) {
+    public static Map<TblColRef, Dictionary<?>> getDimensionToDictionaryMap(CubeSegment cubeSeg, long cuboidId) {
         CubeDesc cubeDesc = cubeSeg.getCubeDesc();
         CubeManager cubeMgr = CubeManager.getInstance(cubeSeg.getCubeInstance().getConfig());
 
         // build a dictionary map
-        Map<TblColRef, Dictionary> dictionaryMap = Maps.newHashMap();
+        Map<TblColRef, Dictionary<?>> dictionaryMap = Maps.newHashMap();
         List<TblColRef> dimCols = Cuboid.findById(cubeDesc, cuboidId).getColumns();
         for (TblColRef col : dimCols) {
             Dictionary<?> dictionary = cubeMgr.getDictionary(cubeSeg, col);
@@ -39,15 +38,12 @@
 
     @SuppressWarnings("rawtypes")
     public static GTInfo newGTInfo(CubeSegment cubeSeg, long cuboidId) {
-        Map<TblColRef, Dictionary> dictionaryMap = getDimensionToDictionaryMap(cubeSeg, cuboidId);
+        Map<TblColRef, Dictionary<?>> dictionaryMap = getDimensionToDictionaryMap(cubeSeg, cuboidId);
         return newGTInfo(cubeSeg.getCubeDesc(), cuboidId, dictionaryMap);
     }
     
     @SuppressWarnings("rawtypes")
-    public static GTInfo newGTInfo(CubeDesc cubeDesc, long cuboidId, Map<TblColRef, Dictionary> dictionaryMap) {
-=======
     public static GTInfo newGTInfo(CubeDesc cubeDesc, long cuboidId, Map<TblColRef, Dictionary<?>> dictionaryMap) {
->>>>>>> a35def40
         Cuboid cuboid = Cuboid.findById(cubeDesc, cuboidId);
         List<TblColRef> dimCols = cuboid.getColumns();
 
