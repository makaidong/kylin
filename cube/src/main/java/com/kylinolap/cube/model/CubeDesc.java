--- conflicted
+++ resolved
@@ -393,11 +393,7 @@
 
     @Override
     public String toString() {
-<<<<<<< HEAD
-        return "CubeDesc [name=" + name + ", factTable=" + getFactTable() + ", dimensions=" + dimensions + ", measures=" + measures + ", rowkey=" + rowkey + ", hbaseMapping=" + hbaseMapping + "]";
-=======
         return "CubeDesc [name=" + name + "]";
->>>>>>> 201e768c
     }
 
     public String calculateSignature() {
