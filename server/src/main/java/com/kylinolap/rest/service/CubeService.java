--- conflicted
+++ resolved
@@ -89,587 +89,6 @@
  */
 @Component("cubeMgmtService")
 public class CubeService extends BasicService {
-<<<<<<< HEAD
-	private static final String DESC_SUFFIX = "_desc";
-
-	private static final Logger logger = LoggerFactory
-			.getLogger(CubeService.class);
-
-	@Autowired
-	private AccessService accessService;
-
-	@PostFilter(Constant.ACCESS_POST_FILTER_READ)
-	public List<CubeInstance> listAllCubes(final String cubeName,
-			final String projectName) {
-		List<CubeInstance> cubeInstances = null;
-		ProjectInstance project = (null != projectName) ? getProjectManager()
-				.getProject(projectName) : null;
-
-		if (null == project) {
-			cubeInstances = getCubeManager().listAllCubes();
-		} else {
-			cubeInstances = getProjectManager().listAllCubes(projectName);
-		}
-
-		List<CubeInstance> filterCubes = new ArrayList<CubeInstance>();
-		for (CubeInstance cubeInstance : cubeInstances) {
-			boolean isCubeMatch = (null == cubeName)
-					|| cubeInstance.getName().toLowerCase()
-							.contains(cubeName.toLowerCase());
-
-			if (isCubeMatch) {
-				filterCubes.add(cubeInstance);
-			}
-		}
-
-		return filterCubes;
-	}
-
-	public List<CubeInstance> getCubes(final String cubeName,
-			final String projectName, final Integer limit, final Integer offset) {
-		int climit = (null == limit) ? 30 : limit;
-		int coffset = (null == offset) ? 0 : offset;
-
-		List<CubeInstance> cubes;
-		cubes = listAllCubes(cubeName, projectName);
-
-		if (cubes.size() <= coffset) {
-			return Collections.emptyList();
-		}
-
-		if ((cubes.size() - coffset) < climit) {
-			return cubes.subList(coffset, cubes.size());
-		}
-
-		return cubes.subList(coffset, coffset + climit);
-	}
-
-	@PreAuthorize(Constant.ACCESS_HAS_ROLE_ADMIN)
-	public CubeInstance updateCubeCost(String cubeName, int cost)
-			throws IOException, CubeIntegrityException {
-		CubeInstance cube = getCubeManager().getCube(cubeName);
-		if (cube == null) {
-			throw new IOException("Cannot find cube " + cubeName);
-		}
-		if (cube.getCost() == cost) {
-			// Do nothing
-			return cube;
-		}
-		cube.setCost(cost);
-
-		String owner = SecurityContextHolder.getContext().getAuthentication()
-				.getName();
-		cube.setOwner(owner);
-
-		return getCubeManager().updateCube(cube);
-	}
-
-	public CubeInstance createCubeAndDesc(String cubeName, String projectName,
-			CubeDesc desc) throws IOException {
-		if (getCubeManager().getCube(cubeName) != null) {
-			throw new InternalErrorException("The cube named " + cubeName
-					+ " already exists");
-		}
-
-		String owner = SecurityContextHolder.getContext().getAuthentication()
-				.getName();
-		CubeDesc createdDesc = null;
-		CubeInstance createdCube = null;
-
-		createdDesc = getMetadataManager().createCubeDesc(desc);
-
-		if (!createdDesc.getError().isEmpty()) {
-			throw new InternalErrorException(createdDesc.getError().get(0));
-		}
-
-		int cuboidCount = CuboidCLI.simulateCuboidGeneration(createdDesc);
-		logger.info("New cube " + cubeName + " has " + cuboidCount + " cuboids");
-
-		createdCube = getCubeManager().createCube(cubeName, projectName,
-				createdDesc, owner);
-		accessService.init(createdCube, AclPermission.ADMINISTRATION);
-
-		ProjectInstance project = getProjectManager().getProject(projectName);
-		accessService.inherit(createdCube, project);
-
-		return createdCube;
-	}
-
-	@PreAuthorize(Constant.ACCESS_HAS_ROLE_ADMIN
-			+ " or hasPermission(#cube, 'ADMINISTRATION') or hasPermission(#cube, 'MANAGEMENT')")
-	public CubeDesc updateCubeAndDesc(CubeInstance cube, CubeDesc desc,
-			String newProjectName) throws UnknownHostException, IOException,
-			JobException {
-		List<JobInstance> jobInstances = this.getJobManager().listJobs(
-				cube.getName(), null);
-		for (JobInstance jobInstance : jobInstances) {
-			if (jobInstance.getStatus() == JobStatusEnum.PENDING
-					|| jobInstance.getStatus() == JobStatusEnum.RUNNING) {
-				throw new JobException(
-						"Cube schema shouldn't be changed with running job.");
-			}
-		}
-
-		try {
-			if (!cube.getDescriptor().calculateSignature()
-					.equals(cube.getDescriptor().getSignature())) {
-				this.releaseAllSegments(cube);
-			}
-			CubeDesc updatedCubeDesc = getMetadataManager()
-					.updateCubeDesc(desc);
-			int cuboidCount = CuboidCLI
-					.simulateCuboidGeneration(updatedCubeDesc);
-			logger.info("Updated cube " + cube.getName() + " has "
-					+ cuboidCount + " cuboids");
-
-			if (!getProjectManager().isCubeInProject(newProjectName, cube)) {
-				String owner = SecurityContextHolder.getContext()
-						.getAuthentication().getName();
-				ProjectInstance newProject = getProjectManager()
-						.updateCubeToProject(cube.getName(), newProjectName,
-								owner);
-				accessService.inherit(cube, newProject);
-			}
-
-			return updatedCubeDesc;
-		} catch (IOException e) {
-			throw new InternalErrorException(
-					"Failed to deal with the request.", e);
-		} catch (CubeIntegrityException e) {
-			throw new InternalErrorException(
-					"Failed to deal with the request.", e);
-		}
-	}
-
-	@PreAuthorize(Constant.ACCESS_HAS_ROLE_ADMIN
-			+ " or hasPermission(#cube, 'ADMINISTRATION') or hasPermission(#cube, 'MANAGEMENT')")
-	public void deleteCube(CubeInstance cube) throws IOException, JobException,
-			CubeIntegrityException {
-		List<JobInstance> jobInstances = this.getJobManager().listJobs(
-				cube.getName(), null);
-		for (JobInstance jobInstance : jobInstances) {
-			if (jobInstance.getStatus() == JobStatusEnum.PENDING
-					|| jobInstance.getStatus() == JobStatusEnum.RUNNING) {
-				throw new JobException("The cube " + cube.getName()
-						+ " has running job, please discard it and try again.");
-			}
-		}
-
-		this.releaseAllSegments(cube);
-		getCubeManager().dropCube(cube.getName());
-		accessService.clean(cube, true);
-	}
-
-	public boolean isCubeEditable(CubeInstance ci) {
-		return ci.getStatus() == CubeStatusEnum.DISABLED;
-	}
-
-	public boolean isCubeDescEditable(CubeDesc cd) {
-		List<CubeInstance> list = getCubeManager().getCubesByDesc(cd.getName());
-		if (list.isEmpty()) {
-			return true;
-		}
-		Iterator<CubeInstance> it = list.iterator();
-		while (it.hasNext()) {
-			if (!isCubeEditable(it.next())) {
-				return false;
-			}
-		}
-		return true;
-	}
-
-	public static String getCubeDescNameFromCube(String cubeName) {
-		return cubeName + DESC_SUFFIX;
-	}
-
-	public static String getCubeNameFromDesc(String descName) {
-		if (descName.toLowerCase().endsWith(DESC_SUFFIX)) {
-			return descName.substring(0,
-					descName.toLowerCase().indexOf(DESC_SUFFIX));
-		} else {
-			return descName;
-		}
-	}
-
-	public void reloadCubeCache(String cubeName) {
-		CubeInstance cube = CubeManager.getInstance(this.getConfig()).getCube(
-				cubeName);
-		CubeManager.getInstance(this.getConfig()).loadCubeCache(cube);
-	}
-
-	public void removeCubeCache(String cubeName) {
-		CubeInstance cube = CubeManager.getInstance(this.getConfig()).getCube(
-				cubeName);
-		CubeManager.getInstance(this.getConfig()).removeCubeCache(cube);
-	}
-
-	/**
-	 * Update a cube status from ready to disabled.
-	 * 
-	 * @param cubeName
-	 * @return
-	 * @throws CubeIntegrityException
-	 * @throws IOException
-	 * @throws JobException
-	 */
-	@PreAuthorize(Constant.ACCESS_HAS_ROLE_ADMIN
-			+ " or hasPermission(#cube, 'ADMINISTRATION') or hasPermission(#cube, 'OPERATION') or hasPermission(#cube, 'MANAGEMENT')")
-	@Caching(evict = {
-			@CacheEvict(value = QueryController.SUCCESS_QUERY_CACHE, allEntries = true),
-			@CacheEvict(value = QueryController.EXCEPTION_QUERY_CACHE, allEntries = true) })
-	public CubeInstance disableCube(CubeInstance cube) throws IOException,
-			CubeIntegrityException, JobException {
-		String cubeName = cube.getName();
-
-		CubeStatusEnum ostatus = cube.getStatus();
-		if (null != ostatus && !CubeStatusEnum.READY.equals(ostatus)) {
-			throw new InternalErrorException(
-					"Only ready cube can be disabled, status of " + cubeName
-							+ " is " + ostatus);
-		}
-
-		cube.setStatus(CubeStatusEnum.DISABLED);
-
-		try {
-			return getCubeManager().updateCube(cube);
-		} catch (IOException e) {
-			cube.setStatus(ostatus);
-			throw e;
-		}
-	}
-
-	/**
-	 * Update a cube status from disable to ready.
-	 * 
-	 * @return
-	 * @throws CubeIntegrityException
-	 * @throws IOException
-	 * @throws JobException
-	 */
-	@PreAuthorize(Constant.ACCESS_HAS_ROLE_ADMIN
-			+ " or hasPermission(#cube, 'ADMINISTRATION') or hasPermission(#cube, 'OPERATION')  or hasPermission(#cube, 'MANAGEMENT')")
-	public CubeInstance enableCube(CubeInstance cube) throws IOException,
-			CubeIntegrityException, JobException {
-		String cubeName = cube.getName();
-
-		CubeStatusEnum ostatus = cube.getStatus();
-		if (!cube.getStatus().equals(CubeStatusEnum.DISABLED)) {
-			throw new InternalErrorException(
-					"Only disabled cube can be enabled, status of " + cubeName
-							+ " is " + ostatus);
-		}
-
-		if (cube.getSegments(CubeSegmentStatusEnum.READY).size() == 0) {
-			throw new InternalErrorException("Cube " + cubeName
-					+ " dosen't contain any READY segment");
-		}
-
-		List<JobInstance> jobInstances = this.getJobManager().listJobs(
-				cube.getName(), null);
-		for (JobInstance jobInstance : jobInstances) {
-			if (jobInstance.getStatus() == JobStatusEnum.PENDING
-					|| jobInstance.getStatus() == JobStatusEnum.RUNNING) {
-				throw new JobException(
-						"Enable is not allowed with a running job.");
-			}
-		}
-		if (!cube.getDescriptor().calculateSignature()
-				.equals(cube.getDescriptor().getSignature())) {
-			this.releaseAllSegments(cube);
-		}
-
-		cube.setStatus(CubeStatusEnum.READY);
-		try {
-			return getCubeManager().updateCube(cube);
-		} catch (IOException e) {
-			cube.setStatus(ostatus);
-			throw e;
-		}
-	}
-
-	public MetricsResponse calculateMetrics(MetricsRequest request) {
-		DateFormat format = new SimpleDateFormat("yyyy-MM-dd HH:mm:ss z");
-		List<CubeInstance> cubes = this.getCubeManager().listAllCubes();
-		MetricsResponse metrics = new MetricsResponse();
-		Date startTime = (null == request.getStartTime()) ? new Date(-1)
-				: request.getStartTime();
-		Date endTime = (null == request.getEndTime()) ? new Date() : request
-				.getEndTime();
-		metrics.increase("totalCubes", (float) 0);
-		metrics.increase("totalStorage", (float) 0);
-
-		for (CubeInstance cube : cubes) {
-			Date createdDate = new Date(-1);
-			try {
-				createdDate = (null == cube.getCreateTime()) ? createdDate
-						: format.parse(cube.getCreateTime());
-			} catch (ParseException e) {
-				logger.error("", e);
-			}
-
-			if (createdDate.getTime() > startTime.getTime()
-					&& createdDate.getTime() < endTime.getTime()) {
-				metrics.increase("totalCubes");
-			}
-		}
-
-		metrics.increase("aveStorage", (metrics.get("totalCubes") == 0) ? 0
-				: metrics.get("totalStorage") / metrics.get("totalCubes"));
-
-		return metrics;
-	}
-
-	/**
-	 * Calculate size of each region for given table and other info of the
-	 * table.
-	 * 
-	 * @param tableName
-	 *            The table name.
-	 * @return The HBaseResponse object contains table size, region count. null
-	 *         if error happens.
-	 * @throws IOException
-	 *             Exception when HTable resource is not closed correctly.
-	 */
-	public HBaseResponse getHTableInfo(String tableName) throws IOException {
-		// Get HBase storage conf.
-		String hbaseUrl = KylinConfig.getInstanceFromEnv().getStorageUrl();
-		Configuration hconf = HadoopUtil.newHBaseConfiguration(hbaseUrl);
-
-		HTable table = null;
-		HBaseResponse hr = null;
-		long tableSize = 0;
-		int regionCount = 0;
-
-		try {
-			table = new HTable(hconf, tableName);
-
-			HBaseRegionSizeCalculator cal = new HBaseRegionSizeCalculator(table);
-			Map<byte[], Long> sizeMap = cal.getRegionSizeMap();
-
-			for (long s : sizeMap.values()) {
-				tableSize += s;
-			}
-
-			regionCount = sizeMap.size();
-
-			// Set response.
-			hr = new HBaseResponse();
-			hr.setTableSize(tableSize);
-			hr.setRegionCount(regionCount);
-		} catch (TableNotFoundException e) {
-			logger.error("Failed to find HTable \"" + tableName + "\"", e);
-		} catch (IOException e) {
-			logger.error("Failed to calcuate size of HTable \"" + tableName
-					+ "\"", e);
-		} finally {
-			if (null != table) {
-				table.close();
-			}
-		}
-
-		return hr;
-	}
-
-	/**
-	 * Generate cardinality for table This will trigger a hadoop job and nothing
-	 * The result will be merged into table exd info
-	 * 
-	 * @param tableName
-	 * @param delimiter
-	 * @param format
-	 */
-	public void generateCardinality(String tableName, String format,
-			String delimiter) {
-		TableDesc table = getMetadataManager().getTableDesc(tableName);
-		Map<String, String> tableExd = getMetadataManager().getTableDescExd(
-				tableName);
-		if (tableExd == null || table == null) {
-			IllegalArgumentException e = new IllegalArgumentException(
-					"Cannot find table descirptor " + tableName);
-			logger.error("Cannot find table descirptor " + tableName, e);
-			throw e;
-		}
-		Map<String, String> exd = getMetadataManager().getTableDescExd(
-				tableName);
-		if (exd == null
-				|| !Boolean.valueOf(exd
-						.get(MetadataConstances.TABLE_EXD_STATUS_KEY))) {
-			throw new IllegalArgumentException("Table " + tableName
-					+ " does not exist.");
-		}
-		String location = exd.get(MetadataConstances.TABLE_EXD_LOCATION);
-		if (location == null
-				|| MetadataConstances.TABLE_EXD_DEFAULT_VALUE.equals(location)) {
-			throw new IllegalArgumentException("Cannot get table " + tableName
-					+ " location, the location is " + location);
-		}
-		String inputFormat = exd.get(MetadataConstances.TABLE_EXD_IF);
-		if (inputFormat == null
-				|| MetadataConstances.TABLE_EXD_DEFAULT_VALUE
-						.equals(inputFormat)) {
-			throw new IllegalArgumentException("Cannot get table " + tableName
-					+ " input format, the format is " + inputFormat);
-		}
-		String delim = exd.get(MetadataConstances.TABLE_EXD_DELIM);
-		if (delimiter != null) {
-			delim = delimiter;
-		}
-		String jarPath = getKylinConfig().getKylinJobJarPath();
-		String outPath = HiveColumnCardinalityJob.OUTPUT_PATH + "/" + tableName;
-		String[] args = null;
-		if (delim == null) {
-			args = new String[] { "-input", location, "-output", outPath,
-					"-iformat", inputFormat };
-		} else {
-			args = new String[] { "-input", location, "-output", outPath,
-					"-iformat", inputFormat, "-idelim", delim };
-		}
-		HiveColumnCardinalityJob job = new HiveColumnCardinalityJob(jarPath,
-				null);
-		int hresult = 0;
-		try {
-			hresult = ToolRunner.run(job, args);
-		} catch (Exception e) {
-			logger.error("Cardinality calculation failed. ", e);
-			throw new IllegalArgumentException(
-					"Hadoop job failed with exception ", e);
-		}
-
-		// Get calculate result;
-		if (hresult != 0) {
-			throw new IllegalArgumentException("Hadoop job failed with result "
-					+ hresult);
-		}
-		List<String> columns = null;
-		try {
-			columns = job.readLines(new Path(outPath), job.getConf());
-		} catch (IllegalArgumentException e) {
-			logger.error("Failed to resolve cardinality for " + tableName
-					+ " from " + outPath, e);
-			return;
-		} catch (Exception e) {
-			logger.error("Failed to resolve cardinality for " + tableName
-					+ " from " + outPath, e);
-			return;
-		}
-		StringBuffer cardi = new StringBuffer();
-		ColumnDesc[] cols = table.getColumns();
-		if (columns.isEmpty() || cols.length != columns.size()) {
-			logger.error("The hadoop cardinality column size " + columns.size()
-					+ " is not equal metadata column size " + cols.length
-					+ ". Table " + tableName);
-		}
-		Iterator<String> it = columns.iterator();
-		while (it.hasNext()) {
-			String string = (String) it.next();
-			String[] ss = StringUtils.split(string, "\t");
-
-			if (ss.length != 2) {
-				logger.error("The hadoop cardinality value is not valid "
-						+ string);
-				continue;
-			}
-			cardi.append(ss[1]);
-			cardi.append(",");
-		}
-		String scardi = cardi.toString();
-		scardi = scardi.substring(0, scardi.length() - 1);
-		tableExd.put(MetadataConstances.TABLE_EXD_CARDINALITY, scardi);
-
-		try {
-			ByteArrayOutputStream bos = new ByteArrayOutputStream();
-			JsonUtil.writeValueIndent(bos, tableExd);
-			System.out.println(bos.toString());
-			ByteArrayInputStream bis = new ByteArrayInputStream(
-					bos.toByteArray());
-			String xPath = ResourceStore.TABLE_EXD_RESOURCE_ROOT + "/"
-					+ tableName.toUpperCase() + "."
-					+ HiveSourceTableMgmt.OUTPUT_SURFIX;
-			writeResource(bis, KylinConfig.getInstanceFromEnv(), xPath);
-		} catch (JsonGenerationException e) {
-			e.printStackTrace();
-		} catch (JsonMappingException e) {
-			e.printStackTrace();
-		} catch (IOException e) {
-			e.printStackTrace();
-		}
-
-		getMetadataManager().reload();
-	}
-
-	private static void writeResource(InputStream source,
-			KylinConfig dstConfig, String path) throws IOException {
-		ResourceStore store = ResourceStore.getStore(dstConfig);
-		store.putResource(path, source, System.currentTimeMillis());
-	}
-
-	@PreAuthorize(Constant.ACCESS_HAS_ROLE_ADMIN
-			+ " or hasPermission(#cube, 'ADMINISTRATION') or hasPermission(#cube, 'OPERATION')  or hasPermission(#cube, 'MANAGEMENT')")
-	public void updateCubeNotifyList(CubeInstance cube, List<String> notifyList)
-			throws IOException, CubeIntegrityException {
-		CubeDesc desc = cube.getDescriptor();
-		desc.setNotifyList(notifyList);
-		getMetadataManager().updateCubeDesc(desc);
-	}
-
-	public CubeInstance rebuildLookupSnapshot(String cubeName,
-			String segmentName, String lookupTable) throws IOException {
-		CubeManager cubeMgr = getCubeManager();
-		CubeInstance cube = cubeMgr.getCube(cubeName);
-		CubeSegment seg = cube.getSegment(segmentName,
-				CubeSegmentStatusEnum.READY);
-		cubeMgr.buildSnapshotTable(seg, lookupTable, false);
-
-		return cube;
-	}
-
-	/**
-	 * @param cube
-	 * @throws IOException
-	 * @throws JobException
-	 * @throws UnknownHostException
-	 * @throws CubeIntegrityException
-	 */
-	private void releaseAllSegments(CubeInstance cube) throws IOException,
-			JobException, UnknownHostException, CubeIntegrityException {
-		for (JobInstance jobInstance : this.getJobManager().listJobs(
-				cube.getName(), null)) {
-			if (jobInstance.getStatus() != JobStatusEnum.FINISHED
-					&& jobInstance.getStatus() != JobStatusEnum.DISCARDED) {
-				for (JobStep jobStep : jobInstance.getSteps()) {
-					if (jobStep.getStatus() != JobStepStatusEnum.FINISHED) {
-						jobStep.setStatus(JobStepStatusEnum.DISCARDED);
-					}
-				}
-				JobDAO.getInstance(this.getConfig()).updateJobInstance(
-						jobInstance);
-			}
-		}
-
-		cube.getSegments().clear();
-		CubeManager.getInstance(getConfig()).updateCube(cube);
-	}
-
-	@PreAuthorize(Constant.ACCESS_HAS_ROLE_ADMIN)
-	public String[] reloadHiveTable(String tables) {
-		String tableMetaDir = HiveSourceTableMgmt.reloadHiveTable(tables);
-
-		// Reload
-		getMetadataManager().reload();
-
-		File metaDir = new File(tableMetaDir);
-		if (metaDir.exists()) {
-			File tableDir = new File(metaDir,
-					HiveSourceTableMgmt.TABLE_FOLDER_NAME);
-			if (tableDir.exists()) {
-				// return tokens;
-				return tableDir.list();
-			}
-		}
-		return new String[0];
-
-	}
-=======
     private static final String DESC_SUFFIX = "_desc";
 
     private static final Logger logger = LoggerFactory.getLogger(CubeService.class);
@@ -690,9 +109,7 @@
 
         List<CubeInstance> filterCubes = new ArrayList<CubeInstance>();
         for (CubeInstance cubeInstance : cubeInstances) {
-            boolean isCubeMatch =
-                    (null == cubeName)
-                            || cubeInstance.getName().toLowerCase().contains(cubeName.toLowerCase());
+            boolean isCubeMatch = (null == cubeName) || cubeInstance.getName().toLowerCase().contains(cubeName.toLowerCase());
 
             if (isCubeMatch) {
                 filterCubes.add(cubeInstance);
@@ -702,8 +119,7 @@
         return filterCubes;
     }
 
-    public List<CubeInstance> getCubes(final String cubeName, final String projectName, final Integer limit,
-            final Integer offset) {
+    public List<CubeInstance> getCubes(final String cubeName, final String projectName, final Integer limit, final Integer offset) {
         int climit = (null == limit) ? 30 : limit;
         int coffset = (null == offset) ? 0 : offset;
 
@@ -728,7 +144,7 @@
             throw new IOException("Cannot find cube " + cubeName);
         }
         if (cube.getCost() == cost) {
-            //Do nothing
+            // Do nothing
             return cube;
         }
         cube.setCost(cost);
@@ -739,8 +155,7 @@
         return getCubeManager().updateCube(cube);
     }
 
-    public CubeInstance createCubeAndDesc(String cubeName, String projectName, CubeDesc desc)
-            throws IOException {
+    public CubeInstance createCubeAndDesc(String cubeName, String projectName, CubeDesc desc) throws IOException {
         if (getCubeManager().getCube(cubeName) != null) {
             throw new InternalErrorException("The cube named " + cubeName + " already exists");
         }
@@ -767,14 +182,11 @@
         return createdCube;
     }
 
-    @PreAuthorize(Constant.ACCESS_HAS_ROLE_ADMIN
-            + " or hasPermission(#cube, 'ADMINISTRATION') or hasPermission(#cube, 'MANAGEMENT')")
-    public CubeDesc updateCubeAndDesc(CubeInstance cube, CubeDesc desc, String newProjectName)
-            throws UnknownHostException, IOException, JobException {
+    @PreAuthorize(Constant.ACCESS_HAS_ROLE_ADMIN + " or hasPermission(#cube, 'ADMINISTRATION') or hasPermission(#cube, 'MANAGEMENT')")
+    public CubeDesc updateCubeAndDesc(CubeInstance cube, CubeDesc desc, String newProjectName) throws UnknownHostException, IOException, JobException {
         List<JobInstance> jobInstances = this.getJobManager().listJobs(cube.getName(), null);
         for (JobInstance jobInstance : jobInstances) {
-            if (jobInstance.getStatus() == JobStatusEnum.PENDING
-                    || jobInstance.getStatus() == JobStatusEnum.RUNNING) {
+            if (jobInstance.getStatus() == JobStatusEnum.PENDING || jobInstance.getStatus() == JobStatusEnum.RUNNING) {
                 throw new JobException("Cube schema shouldn't be changed with running job.");
             }
         }
@@ -789,8 +201,7 @@
 
             if (!getProjectManager().isCubeInProject(newProjectName, cube)) {
                 String owner = SecurityContextHolder.getContext().getAuthentication().getName();
-                ProjectInstance newProject =
-                        getProjectManager().updateCubeToProject(cube.getName(), newProjectName, owner);
+                ProjectInstance newProject = getProjectManager().updateCubeToProject(cube.getName(), newProjectName, owner);
                 accessService.inherit(cube, newProject);
             }
 
@@ -802,20 +213,17 @@
         }
     }
 
-    @PreAuthorize(Constant.ACCESS_HAS_ROLE_ADMIN
-            + " or hasPermission(#cube, 'ADMINISTRATION') or hasPermission(#cube, 'MANAGEMENT')")
+    @PreAuthorize(Constant.ACCESS_HAS_ROLE_ADMIN + " or hasPermission(#cube, 'ADMINISTRATION') or hasPermission(#cube, 'MANAGEMENT')")
     public void deleteCube(CubeInstance cube) throws IOException, JobException, CubeIntegrityException {
         List<JobInstance> jobInstances = this.getJobManager().listJobs(cube.getName(), null);
         for (JobInstance jobInstance : jobInstances) {
-            if (jobInstance.getStatus() == JobStatusEnum.PENDING
-                    || jobInstance.getStatus() == JobStatusEnum.RUNNING) {
-                throw new JobException("The cube " + cube.getName()
-                        + " has running job, please discard it and try again.");
+            if (jobInstance.getStatus() == JobStatusEnum.PENDING || jobInstance.getStatus() == JobStatusEnum.RUNNING) {
+                throw new JobException("The cube " + cube.getName() + " has running job, please discard it and try again.");
             }
         }
 
         this.releaseAllSegments(cube);
-        getCubeManager().dropCube(cube.getName(),true);
+        getCubeManager().dropCube(cube.getName(), true);
         accessService.clean(cube, true);
     }
 
@@ -861,25 +269,21 @@
 
     /**
      * Update a cube status from ready to disabled.
-     *
+     * 
      * @param cubeName
      * @return
      * @throws CubeIntegrityException
      * @throws IOException
      * @throws JobException
      */
-    @PreAuthorize(Constant.ACCESS_HAS_ROLE_ADMIN
-            + " or hasPermission(#cube, 'ADMINISTRATION') or hasPermission(#cube, 'OPERATION') or hasPermission(#cube, 'MANAGEMENT')")
-    @Caching(evict = { @CacheEvict(value = QueryController.SUCCESS_QUERY_CACHE, allEntries = true),
-            @CacheEvict(value = QueryController.EXCEPTION_QUERY_CACHE, allEntries = true) })
-    public CubeInstance disableCube(CubeInstance cube) throws IOException, CubeIntegrityException,
-            JobException {
+    @PreAuthorize(Constant.ACCESS_HAS_ROLE_ADMIN + " or hasPermission(#cube, 'ADMINISTRATION') or hasPermission(#cube, 'OPERATION') or hasPermission(#cube, 'MANAGEMENT')")
+    @Caching(evict = { @CacheEvict(value = QueryController.SUCCESS_QUERY_CACHE, allEntries = true), @CacheEvict(value = QueryController.EXCEPTION_QUERY_CACHE, allEntries = true) })
+    public CubeInstance disableCube(CubeInstance cube) throws IOException, CubeIntegrityException, JobException {
         String cubeName = cube.getName();
 
         CubeStatusEnum ostatus = cube.getStatus();
         if (null != ostatus && !CubeStatusEnum.READY.equals(ostatus)) {
-            throw new InternalErrorException("Only ready cube can be disabled, status of " + cubeName
-                    + " is " + ostatus);
+            throw new InternalErrorException("Only ready cube can be disabled, status of " + cubeName + " is " + ostatus);
         }
 
         cube.setStatus(CubeStatusEnum.DISABLED);
@@ -894,22 +298,19 @@
 
     /**
      * Update a cube status from disable to ready.
-     *
+     * 
      * @return
      * @throws CubeIntegrityException
      * @throws IOException
      * @throws JobException
      */
-    @PreAuthorize(Constant.ACCESS_HAS_ROLE_ADMIN
-            + " or hasPermission(#cube, 'ADMINISTRATION') or hasPermission(#cube, 'OPERATION')  or hasPermission(#cube, 'MANAGEMENT')")
-    public CubeInstance enableCube(CubeInstance cube) throws IOException, CubeIntegrityException,
-            JobException {
+    @PreAuthorize(Constant.ACCESS_HAS_ROLE_ADMIN + " or hasPermission(#cube, 'ADMINISTRATION') or hasPermission(#cube, 'OPERATION')  or hasPermission(#cube, 'MANAGEMENT')")
+    public CubeInstance enableCube(CubeInstance cube) throws IOException, CubeIntegrityException, JobException {
         String cubeName = cube.getName();
 
         CubeStatusEnum ostatus = cube.getStatus();
         if (!cube.getStatus().equals(CubeStatusEnum.DISABLED)) {
-            throw new InternalErrorException("Only disabled cube can be enabled, status of " + cubeName
-                    + " is " + ostatus);
+            throw new InternalErrorException("Only disabled cube can be enabled, status of " + cubeName + " is " + ostatus);
         }
 
         if (cube.getSegments(CubeSegmentStatusEnum.READY).size() == 0) {
@@ -918,8 +319,7 @@
 
         List<JobInstance> jobInstances = this.getJobManager().listJobs(cube.getName(), null);
         for (JobInstance jobInstance : jobInstances) {
-            if (jobInstance.getStatus() == JobStatusEnum.PENDING
-                    || jobInstance.getStatus() == JobStatusEnum.RUNNING) {
+            if (jobInstance.getStatus() == JobStatusEnum.PENDING || jobInstance.getStatus() == JobStatusEnum.RUNNING) {
                 throw new JobException("Enable is not allowed with a running job.");
             }
         }
@@ -948,8 +348,7 @@
         for (CubeInstance cube : cubes) {
             Date createdDate = new Date(-1);
             try {
-                createdDate =
-                        (null == cube.getCreateTime()) ? createdDate : format.parse(cube.getCreateTime());
+                createdDate = (null == cube.getCreateTime()) ? createdDate : format.parse(cube.getCreateTime());
             } catch (ParseException e) {
                 logger.error("", e);
             }
@@ -959,18 +358,21 @@
             }
         }
 
-        metrics.increase("aveStorage", (metrics.get("totalCubes") == 0) ? 0 : metrics.get("totalStorage")
-                / metrics.get("totalCubes"));
+        metrics.increase("aveStorage", (metrics.get("totalCubes") == 0) ? 0 : metrics.get("totalStorage") / metrics.get("totalCubes"));
 
         return metrics;
     }
 
     /**
-     * Calculate size of each region for given table and other info of the table.
-     *
-     * @param tableName The table name.
-     * @return The HBaseResponse object contains table size, region count. null if error happens.
-     * @throws IOException Exception when HTable resource is not closed correctly.
+     * Calculate size of each region for given table and other info of the
+     * table.
+     * 
+     * @param tableName
+     *            The table name.
+     * @return The HBaseResponse object contains table size, region count. null
+     *         if error happens.
+     * @throws IOException
+     *             Exception when HTable resource is not closed correctly.
      */
     public HBaseResponse getHTableInfo(String tableName) throws IOException {
         // Get HBase storage conf.
@@ -1012,10 +414,9 @@
     }
 
     /**
-     * Generate cardinality for table
-     * This will trigger a hadoop job and nothing
+     * Generate cardinality for table This will trigger a hadoop job and nothing
      * The result will be merged into table exd info
-     *
+     * 
      * @param tableName
      * @param delimiter
      * @param format
@@ -1024,8 +425,7 @@
         TableDesc table = getMetadataManager().getTableDesc(tableName);
         Map<String, String> tableExd = getMetadataManager().getTableDescExd(tableName);
         if (tableExd == null || table == null) {
-            IllegalArgumentException e =
-                    new IllegalArgumentException("Cannot find table descirptor " + tableName);
+            IllegalArgumentException e = new IllegalArgumentException("Cannot find table descirptor " + tableName);
             logger.error("Cannot find table descirptor " + tableName, e);
             throw e;
         }
@@ -1035,13 +435,11 @@
         }
         String location = exd.get(MetadataConstances.TABLE_EXD_LOCATION);
         if (location == null || MetadataConstances.TABLE_EXD_DEFAULT_VALUE.equals(location)) {
-            throw new IllegalArgumentException("Cannot get table " + tableName
-                    + " location, the location is " + location);
+            throw new IllegalArgumentException("Cannot get table " + tableName + " location, the location is " + location);
         }
         String inputFormat = exd.get(MetadataConstances.TABLE_EXD_IF);
         if (inputFormat == null || MetadataConstances.TABLE_EXD_DEFAULT_VALUE.equals(inputFormat)) {
-            throw new IllegalArgumentException("Cannot get table " + tableName
-                    + " input format, the format is " + inputFormat);
+            throw new IllegalArgumentException("Cannot get table " + tableName + " input format, the format is " + inputFormat);
         }
         String delim = exd.get(MetadataConstances.TABLE_EXD_DELIM);
         if (delimiter != null) {
@@ -1053,9 +451,7 @@
         if (delim == null) {
             args = new String[] { "-input", location, "-output", outPath, "-iformat", inputFormat };
         } else {
-            args =
-                    new String[] { "-input", location, "-output", outPath, "-iformat", inputFormat,
-                            "-idelim", delim };
+            args = new String[] { "-input", location, "-output", outPath, "-iformat", inputFormat, "-idelim", delim };
         }
         HiveColumnCardinalityJob job = new HiveColumnCardinalityJob(jarPath, null);
         int hresult = 0;
@@ -1066,7 +462,7 @@
             throw new IllegalArgumentException("Hadoop job failed with exception ", e);
         }
 
-        //Get calculate result;
+        // Get calculate result;
         if (hresult != 0) {
             throw new IllegalArgumentException("Hadoop job failed with result " + hresult);
         }
@@ -1083,8 +479,7 @@
         StringBuffer cardi = new StringBuffer();
         ColumnDesc[] cols = table.getColumns();
         if (columns.isEmpty() || cols.length != columns.size()) {
-            logger.error("The hadoop cardinality column size " + columns.size()
-                    + " is not equal metadata column size " + cols.length + ". Table " + tableName);
+            logger.error("The hadoop cardinality column size " + columns.size() + " is not equal metadata column size " + cols.length + ". Table " + tableName);
         }
         Iterator<String> it = columns.iterator();
         while (it.hasNext()) {
@@ -1107,9 +502,7 @@
             JsonUtil.writeValueIndent(bos, tableExd);
             System.out.println(bos.toString());
             ByteArrayInputStream bis = new ByteArrayInputStream(bos.toByteArray());
-            String xPath =
-                    ResourceStore.TABLE_EXD_RESOURCE_ROOT + "/" + tableName.toUpperCase() + "."
-                            + HiveSourceTableMgmt.OUTPUT_SURFIX;
+            String xPath = ResourceStore.TABLE_EXD_RESOURCE_ROOT + "/" + tableName.toUpperCase() + "." + HiveSourceTableMgmt.OUTPUT_SURFIX;
             writeResource(bis, KylinConfig.getInstanceFromEnv(), xPath);
         } catch (JsonGenerationException e) {
             e.printStackTrace();
@@ -1122,23 +515,19 @@
         getMetadataManager().reload();
     }
 
-    private static void writeResource(InputStream source, KylinConfig dstConfig, String path)
-            throws IOException {
+    private static void writeResource(InputStream source, KylinConfig dstConfig, String path) throws IOException {
         ResourceStore store = ResourceStore.getStore(dstConfig);
         store.putResource(path, source, System.currentTimeMillis());
     }
 
-    @PreAuthorize(Constant.ACCESS_HAS_ROLE_ADMIN
-            + " or hasPermission(#cube, 'ADMINISTRATION') or hasPermission(#cube, 'OPERATION')  or hasPermission(#cube, 'MANAGEMENT')")
-    public void updateCubeNotifyList(CubeInstance cube, List<String> notifyList) throws IOException,
-            CubeIntegrityException {
+    @PreAuthorize(Constant.ACCESS_HAS_ROLE_ADMIN + " or hasPermission(#cube, 'ADMINISTRATION') or hasPermission(#cube, 'OPERATION')  or hasPermission(#cube, 'MANAGEMENT')")
+    public void updateCubeNotifyList(CubeInstance cube, List<String> notifyList) throws IOException, CubeIntegrityException {
         CubeDesc desc = cube.getDescriptor();
         desc.setNotifyList(notifyList);
         getMetadataManager().updateCubeDesc(desc);
     }
 
-    public CubeInstance rebuildLookupSnapshot(String cubeName, String segmentName, String lookupTable)
-            throws IOException {
+    public CubeInstance rebuildLookupSnapshot(String cubeName, String segmentName, String lookupTable) throws IOException {
         CubeManager cubeMgr = getCubeManager();
         CubeInstance cube = cubeMgr.getCube(cubeName);
         CubeSegment seg = cube.getSegment(segmentName, CubeSegmentStatusEnum.READY);
@@ -1154,11 +543,9 @@
      * @throws UnknownHostException
      * @throws CubeIntegrityException
      */
-    private void releaseAllSegments(CubeInstance cube) throws IOException, JobException,
-            UnknownHostException, CubeIntegrityException {
+    private void releaseAllSegments(CubeInstance cube) throws IOException, JobException, UnknownHostException, CubeIntegrityException {
         for (JobInstance jobInstance : this.getJobManager().listJobs(cube.getName(), null)) {
-            if (jobInstance.getStatus() != JobStatusEnum.FINISHED
-                    && jobInstance.getStatus() != JobStatusEnum.DISCARDED) {
+            if (jobInstance.getStatus() != JobStatusEnum.FINISHED && jobInstance.getStatus() != JobStatusEnum.DISCARDED) {
                 for (JobStep jobStep : jobInstance.getSteps()) {
                     if (jobStep.getStatus() != JobStepStatusEnum.FINISHED) {
                         jobStep.setStatus(JobStepStatusEnum.DISCARDED);
@@ -1176,19 +563,18 @@
     public String[] reloadHiveTable(String tables) {
         String tableMetaDir = HiveSourceTableMgmt.reloadHiveTable(tables);
 
-        //Reload
+        // Reload
         getMetadataManager().reload();
 
         File metaDir = new File(tableMetaDir);
         if (metaDir.exists()) {
             File tableDir = new File(metaDir, HiveSourceTableMgmt.TABLE_FOLDER_NAME);
             if (tableDir.exists()) {
-                //                return tokens;
+                // return tokens;
                 return tableDir.list();
             }
         }
         return new String[0];
 
     }
->>>>>>> ce1f5e1e
 }