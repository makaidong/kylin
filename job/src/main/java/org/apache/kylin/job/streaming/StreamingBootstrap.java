/*
 *
 *
 *  Licensed to the Apache Software Foundation (ASF) under one or more
 *
 *  contributor license agreements. See the NOTICE file distributed with
 *
 *  this work for additional information regarding copyright ownership.
 *
 *  The ASF licenses this file to You under the Apache License, Version 2.0
 *
 *  (the "License"); you may not use this file except in compliance with
 *
 *  the License. You may obtain a copy of the License at
 *
 *
 *
 *  http://www.apache.org/licenses/LICENSE-2.0
 *
 *
 *
 *  Unless required by applicable law or agreed to in writing, software
 *
 *  distributed under the License is distributed on an "AS IS" BASIS,
 *
 *  WITHOUT WARRANTIES OR CONDITIONS OF ANY KIND, either express or implied.
 *
 *  See the License for the specific language governing permissions and
 *
 *  limitations under the License.
 *
 * /
 */

package org.apache.kylin.job.streaming;

import com.google.common.base.Preconditions;
import com.google.common.collect.Maps;
import kafka.api.OffsetRequest;
import kafka.cluster.Broker;
import kafka.javaapi.PartitionMetadata;
import org.apache.commons.lang3.StringUtils;
import org.apache.kylin.common.KylinConfig;
import org.apache.kylin.common.persistence.HBaseConnection;
import org.apache.kylin.invertedindex.IIInstance;
import org.apache.kylin.invertedindex.IIManager;
import org.apache.kylin.invertedindex.IISegment;
import org.apache.kylin.streaming.*;
import org.apache.kylin.streaming.invertedindex.IIStreamBuilder;
import org.slf4j.Logger;
import org.slf4j.LoggerFactory;

import java.io.ByteArrayOutputStream;
import java.io.DataOutputStream;
import java.lang.reflect.Constructor;
import java.nio.ByteBuffer;
import java.util.List;
import java.util.Map;
import java.util.concurrent.Executors;
import java.util.concurrent.TimeUnit;

/**
 * Created by qianzhou on 3/26/15.
 */
public class StreamingBootstrap {

    private static Logger logger = LoggerFactory.getLogger(StreamingBootstrap.class);

    private KylinConfig kylinConfig;
    private StreamManager streamManager;
    private IIManager iiManager;

    private Map<String, KafkaConsumer> kafkaConsumers = Maps.newConcurrentMap();

    public static StreamingBootstrap getInstance(KylinConfig kylinConfig) {
        final StreamingBootstrap bootstrap = new StreamingBootstrap(kylinConfig);
        Runtime.getRuntime().addShutdownHook(new Thread(new Runnable() {
            @Override
            public void run() {
                bootstrap.stop();
            }
        }));
        return bootstrap;
    }

    private StreamingBootstrap(KylinConfig kylinConfig) {
        this.kylinConfig = kylinConfig;
        this.streamManager = StreamManager.getInstance(kylinConfig);
        this.iiManager = IIManager.getInstance(kylinConfig);
    }

    private static Broker getLeadBroker(KafkaConfig kafkaConfig, int partitionId) {
        final PartitionMetadata partitionMetadata = KafkaRequester.getPartitionMetadata(kafkaConfig.getTopic(), partitionId, kafkaConfig.getBrokers(), kafkaConfig);
        if (partitionMetadata != null && partitionMetadata.errorCode() == 0) {
            return partitionMetadata.leader();
        } else {
            return null;
        }
    }

    public void stop() {
        for (KafkaConsumer consumer : kafkaConsumers.values()) {
            consumer.stop();
        }
    }

    public void start(String streaming, int partitionId) throws Exception {
        final KafkaConfig kafkaConfig = streamManager.getKafkaConfig(streaming);
        Preconditions.checkArgument(kafkaConfig != null, "cannot find kafka config:" + streaming);
        final IIInstance ii = iiManager.getII(kafkaConfig.getIiName());
        Preconditions.checkNotNull(ii, "cannot find ii name:" + kafkaConfig.getIiName());
        Preconditions.checkArgument(partitionId >= 0 && partitionId < ii.getDescriptor().getSharding(), "invalid partition id:" + partitionId);
        Preconditions.checkArgument(ii.getSegments().size() > 0);
        final IISegment iiSegment = ii.getSegments().get(0);

        final ByteArrayOutputStream out = new ByteArrayOutputStream();
        KafkaConfig.SERIALIZER.serialize(kafkaConfig, new DataOutputStream(out));
        logger.debug("kafka config:" + new String(out.toByteArray()));
        final Broker leadBroker = getLeadBroker(kafkaConfig, partitionId);
        Preconditions.checkState(leadBroker != null, "cannot find lead broker");
        final long earliestOffset = KafkaRequester.getLastOffset(kafkaConfig.getTopic(), partitionId, OffsetRequest.EarliestTime(), leadBroker, kafkaConfig);
<<<<<<< HEAD
        long streamOffset = streamManager.getOffset(streaming, partitionId);
=======
        long streamOffset = ii.getStreamOffsets().get(partitionId);
        logger.info("offset from ii desc is " + streamOffset);
        logger.info("offset from KafkaRequester is " + earliestOffset);
>>>>>>> 2f66e591
        if (streamOffset < earliestOffset) {
            streamOffset = earliestOffset;
        }
        logger.info("offset is " + streamOffset);

        if (!HBaseConnection.tableExists(kylinConfig.getStorageUrl(), iiSegment.getStorageLocationIdentifier())) {
            logger.error("no htable:" + iiSegment.getStorageLocationIdentifier() + " found");
            throw new IllegalStateException("please create htable:" + iiSegment.getStorageLocationIdentifier() + " first");
        }

        KafkaConsumer consumer = new KafkaConsumer(kafkaConfig.getTopic(), partitionId, streamOffset, kafkaConfig.getBrokers(), kafkaConfig) {
            @Override
            protected void consume(long offset, ByteBuffer payload) {
                byte[] bytes = new byte[payload.limit()];
                payload.get(bytes);
                Stream newStream = new Stream(offset, bytes);
                while (true) {
                    try {
                        if (getStreamQueue().offer(newStream, 60, TimeUnit.SECONDS)) {
                            break;
                        } else {
                            logger.info("the queue is full, wait for builder to catch up");
                        }
                    } catch (InterruptedException e) {
                        logger.info("InterruptedException", e);
                        continue;
                    }
                }
            }
        };
        kafkaConsumers.put(getKey(streaming, partitionId), consumer);

        final IIStreamBuilder task = new IIStreamBuilder(consumer.getStreamQueue(), streaming, iiSegment.getStorageLocationIdentifier(), iiSegment.getIIDesc(), partitionId);

        StreamParser parser;
        if (!StringUtils.isEmpty(kafkaConfig.getParserName())) {
            Class clazz = Class.forName(kafkaConfig.getParserName());
            Constructor constructor = clazz.getConstructor(List.class);
            parser = (StreamParser) constructor.newInstance(ii.getDescriptor().listAllColumns());
        } else {
            parser = new JsonStreamParser(ii.getDescriptor().listAllColumns());
        }
        task.setStreamParser(parser);

        Executors.newSingleThreadExecutor().submit(consumer);
        Executors.newSingleThreadExecutor().submit(task).get();
    }

    private String getKey(String streaming, int partitionId) {
        return streaming + "_" + partitionId;
    }
}<|MERGE_RESOLUTION|>--- conflicted
+++ resolved
@@ -119,13 +119,9 @@
         final Broker leadBroker = getLeadBroker(kafkaConfig, partitionId);
         Preconditions.checkState(leadBroker != null, "cannot find lead broker");
         final long earliestOffset = KafkaRequester.getLastOffset(kafkaConfig.getTopic(), partitionId, OffsetRequest.EarliestTime(), leadBroker, kafkaConfig);
-<<<<<<< HEAD
         long streamOffset = streamManager.getOffset(streaming, partitionId);
-=======
-        long streamOffset = ii.getStreamOffsets().get(partitionId);
         logger.info("offset from ii desc is " + streamOffset);
         logger.info("offset from KafkaRequester is " + earliestOffset);
->>>>>>> 2f66e591
         if (streamOffset < earliestOffset) {
             streamOffset = earliestOffset;
         }
