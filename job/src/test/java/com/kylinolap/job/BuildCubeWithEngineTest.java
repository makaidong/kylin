/*
 * Copyright 2013-2014 eBay Software Foundation
 *
 * Licensed under the Apache License, Version 2.0 (the "License");
 * you may not use this file except in compliance with the License.
 * You may obtain a copy of the License at
 *
 *   http://www.apache.org/licenses/LICENSE-2.0
 *
 * Unless required by applicable law or agreed to in writing, software
 * distributed under the License is distributed on an "AS IS" BASIS,
 * WITHOUT WARRANTIES OR CONDITIONS OF ANY KIND, either express or implied.
 * See the License for the specific language governing permissions and
 * limitations under the License.
 */

package com.kylinolap.job;

import static org.junit.Assert.assertEquals;

import java.io.BufferedReader;
import java.io.File;
import java.io.FileNotFoundException;
import java.io.FileOutputStream;
import java.io.FileReader;
import java.io.IOException;
import java.io.InputStream;
import java.text.SimpleDateFormat;
import java.util.ArrayList;
import java.util.List;
import java.util.TimeZone;

import org.apache.commons.io.FileUtils;
import org.apache.commons.io.IOUtils;
import org.apache.maven.model.Model;
import org.apache.maven.model.io.xpp3.MavenXpp3Reader;
import org.codehaus.plexus.util.xml.pull.XmlPullParserException;
import org.junit.After;
import org.junit.Before;
import org.junit.Test;
import org.quartz.SchedulerException;
import org.slf4j.Logger;
import org.slf4j.LoggerFactory;

import com.kylinolap.common.KylinConfig;
import com.kylinolap.common.util.ClasspathUtil;
import com.kylinolap.common.util.HBaseMetadataTestCase;
import com.kylinolap.common.util.JsonUtil;
import com.kylinolap.common.util.SSHClient;
import com.kylinolap.cube.CubeBuildTypeEnum;
import com.kylinolap.cube.CubeInstance;
import com.kylinolap.cube.CubeManager;
import com.kylinolap.cube.CubeSegment;
import com.kylinolap.cube.dataGen.FactTableGenerator;
import com.kylinolap.cube.exception.CubeIntegrityException;
import com.kylinolap.job.constant.JobStatusEnum;
import com.kylinolap.job.engine.JobEngineConfig;
import com.kylinolap.job.exception.InvalidJobInstanceException;
import com.kylinolap.job.hadoop.hive.SqlHiveDataTypeMapping;
import com.kylinolap.metadata.MetadataManager;
import com.kylinolap.metadata.model.schema.ColumnDesc;
import com.kylinolap.metadata.model.schema.TableDesc;

/**
 * @author ysong1
 */
public class BuildCubeWithEngineTest extends HBaseMetadataTestCase {

<<<<<<< HEAD
	private static final Logger logger = LoggerFactory
			.getLogger(BuildCubeWithEngineTest.class);

	protected static final String TABLE_CAL_DT = "test_cal_dt";
	protected static final String TABLE_CATEGORY_GROUPINGS = "test_category_groupings";
	protected static final String TABLE_KYLIN_FACT = "test_kylin_fact";
	protected static final String TABLE_SELLER_TYPE_DIM = "test_seller_type_dim";
	protected static final String TABLE_SITES = "test_sites";

	String[] TABLE_NAMES = new String[] { TABLE_CAL_DT,
			TABLE_CATEGORY_GROUPINGS, TABLE_KYLIN_FACT, TABLE_SELLER_TYPE_DIM,
			TABLE_SITES };

	protected JobManager jobManager;
	protected JobEngineConfig engineConfig;
	protected String jobJarName;
	protected String coprocessorJarName;

	public void scpFilesToHadoopCli(String[] files, String remoteDir)
			throws Exception {
		for (String file : files) {
			File f = new File(file);
			String filename = f.getName();
			execCommand("mkdir -p " + remoteDir);
			execCommand("rm -f " + remoteDir + "/" + filename);
			execCopy(file, remoteDir);
			execCommand("chmod 755 " + remoteDir + "/" + filename);
		}
	}

	public void removeHdfsDir(SSHClient hadoopCli, String hdfsDir)
			throws Exception {
		String cmd = "hadoop fs -rm -f -r " + hdfsDir;
		assertEquals(0, hadoopCli.execCommand(cmd));
	}

	public void createHdfsDir(SSHClient hadoopCli, String hdfsDir)
			throws Exception {
		String cmd = "hadoop fs -mkdir -p " + hdfsDir;
		assertEquals(0, hadoopCli.execCommand(cmd));
		assertEquals(0,
				hadoopCli.execCommand("hadoop fs -chmod 777 " + hdfsDir));
	}

	public String getHadoopCliWorkingDir() {
		return KylinConfig.getInstanceFromEnv().getCliWorkingDir();
	}

	public String getHadoopCliHostname() {
		return getHadoopCliAsRemote() ? KylinConfig.getInstanceFromEnv()
				.getRemoteHadoopCliHostname() : null;
	}

	public String getHadoopCliUsername() {
		return getHadoopCliAsRemote() ? KylinConfig.getInstanceFromEnv()
				.getRemoteHadoopCliUsername() : null;
	}

	public String getHadoopCliPassword() {
		return getHadoopCliAsRemote() ? KylinConfig.getInstanceFromEnv()
				.getRemoteHadoopCliPassword() : null;
	}

	public boolean getHadoopCliAsRemote() {
		return KylinConfig.getInstanceFromEnv().getRunAsRemoteCommand();
	}

	public void retrieveJarName() throws FileNotFoundException, IOException,
			XmlPullParserException {
		MavenXpp3Reader pomReader = new MavenXpp3Reader();
		Model model = pomReader.read(new FileReader("../pom.xml"));
		String version = model.getVersion();

		this.jobJarName = "kylin-job-" + version + "-job.jar";
		this.coprocessorJarName = "kylin-storage-" + version
				+ "-coprocessor.jar";
	}

	public void scpFilesToHdfs(SSHClient hadoopCli, String[] localFiles,
			String hdfsDir) throws Exception {
		String remoteTempDir = "/tmp/";

		List<String> nameList = new ArrayList<String>();
		for (int i = 0; i < localFiles.length; i++) {
			File file = new File(localFiles[i]);
			String filename = file.getName();
			nameList.add(filename);
		}
		for (String f : localFiles) {
			hadoopCli.scpFileToRemote(f, remoteTempDir);
		}
		for (String f : nameList) {
			hadoopCli.execCommand("hadoop fs -put -f " + remoteTempDir + f
					+ " " + hdfsDir + "/" + f);
			hadoopCli.execCommand("hadoop fs -chmod 777 " + hdfsDir + "/" + f);
		}
	}

	public void execHiveCommand(String hql) throws Exception {
		String hiveCmd = "hive -e \"" + hql + "\"";
		execCommand(hiveCmd);
	}

	public String getTextFromFile(File file) throws IOException {
		BufferedReader reader = new BufferedReader(new FileReader(file));
		String line = null;
		StringBuilder stringBuilder = new StringBuilder();
		String ls = System.getProperty("line.separator");
		while ((line = reader.readLine()) != null) {
			stringBuilder.append(line);
			stringBuilder.append(ls);
		}
		reader.close();
		return stringBuilder.toString();
	}

	public String generateLoadDataHql(String tableName) {
		return "LOAD DATA LOCAL INPATH '" + this.getHadoopCliWorkingDir() + "/"
				+ tableName.toUpperCase() + ".csv' OVERWRITE INTO TABLE "
				+ tableName.toUpperCase();
	}

	public String generateCreateTableHql(TableDesc tableDesc) {
		StringBuilder ddl = new StringBuilder();

		ddl.append("DROP TABLE IF EXISTS " + tableDesc.getName() + ";\n");
		ddl.append("CREATE TABLE " + tableDesc.getName() + "\n");
		ddl.append("(" + "\n");

		for (int i = 0; i < tableDesc.getColumns().length; i++) {
			ColumnDesc col = tableDesc.getColumns()[i];
			if (i > 0) {
				ddl.append(",");
			}
			ddl.append(col.getName()
					+ " "
					+ SqlHiveDataTypeMapping.getHiveDataType((col.getDatatype()))
					+ "\n");
		}

		ddl.append(")" + "\n");
		ddl.append("ROW FORMAT DELIMITED FIELDS TERMINATED BY ','" + "\n");
		ddl.append("STORED AS TEXTFILE;");

		return ddl.toString();
	}

	public void execCommand(String cmd) {
		int exitCode = 0;
		CommandExecutor cmdExecutor = new CommandExecutor(cmd,
				new VerboseConsumer());
		cmdExecutor.setRunAtRemote(getHadoopCliHostname(),
				getHadoopCliUsername(), getHadoopCliPassword());
		try {
			exitCode = cmdExecutor.execute(true);
		} catch (IOException e) {
			logger.error("Failed to execute command", e);
		}
		assertEquals(0, exitCode);
	}

	public void execCopy(String localFile, String destDir) {
		int exitCode = 0;
		CopyExecutor cpExecutor = new CopyExecutor(localFile, destDir,
				new VerboseConsumer());
		cpExecutor.setRunAtRemote(getHadoopCliHostname(),
				getHadoopCliUsername(), getHadoopCliPassword());
		try {
			exitCode = cpExecutor.execute(true);
		} catch (IOException e) {
			logger.error("Failed to execute command", e);
		}
		assertEquals(0, exitCode);
	}

	public class VerboseConsumer implements CliOutputConsumer {
		@Override
		public void consume(String message) {
			logger.debug(message);
		}

		@Override
		public void log(String message) {
			consume(message);
		}
	}

	private void cleanUp() throws Exception {
		this.execCommand("rm -rf " + this.getHadoopCliWorkingDir());
	}

	private void deployJarToHadoopCli() throws Exception {
		scpFilesToHadoopCli(new String[] { ".." + File.separator + "job"
				+ File.separator + "target" + File.separator + jobJarName },
				this.getHadoopCliWorkingDir());
	}

	private void deployJarToLocalDir() throws IOException {
		File targetFile = new File(KylinConfig.getInstanceFromEnv()
				.getCoprocessorLocalJar());
		File parent = targetFile.getParentFile();
		if (!parent.exists() && !parent.mkdirs()) {
			throw new IllegalStateException("Couldn't create dir: " + parent);
		}

		FileUtils.copyFile(new File(".." + File.separator + "storage"
				+ File.separator + "target" + File.separator
				+ coprocessorJarName), targetFile);
	}

	private void deployConfigFile() throws Exception {
		scpFilesToHadoopCli(new String[] {
				".." + File.separator + "examples" + File.separator
						+ "test_case_data" + File.separator
						+ "kylin.properties",
				".." + File.separator + "examples" + File.separator
						+ "test_case_data" + File.separator
						+ "hadoop_job_conf.xml" }, "/etc/kylin");
	}

	private void deployTestData() throws Exception {

		MetadataManager metaMgr = MetadataManager.getInstance(this
				.getTestConfig());

		// scp data files, use the data from hbase, instead of local files
		File temp = File.createTempFile("temp", ".csv");
		temp.createNewFile();
		for (String tablename : TABLE_NAMES) {
			tablename = tablename.toUpperCase();

			File localBufferFile = new File(temp.getParent() + File.separator
					+ tablename + ".csv");
			localBufferFile.createNewFile();

			InputStream hbaseDataStream = metaMgr.getStore().getResource(
					"/data/" + tablename + ".csv");
			FileOutputStream localFileStream = new FileOutputStream(
					localBufferFile);
			IOUtils.copy(hbaseDataStream, localFileStream);

			hbaseDataStream.close();
			localFileStream.close();

			this.scpFilesToHadoopCli(
					new String[] { localBufferFile.getPath() },
					this.getHadoopCliWorkingDir());

			localBufferFile.delete();
		}
		temp.delete();

		// create hive tables
		this.execHiveCommand(this.generateCreateTableHql(metaMgr
				.getTableDesc(TABLE_CAL_DT.toUpperCase())));
		this.execHiveCommand(this.generateCreateTableHql(metaMgr
				.getTableDesc(TABLE_CATEGORY_GROUPINGS.toUpperCase())));
		this.execHiveCommand(this.generateCreateTableHql(metaMgr
				.getTableDesc(TABLE_KYLIN_FACT.toUpperCase())));
		this.execHiveCommand(this.generateCreateTableHql(metaMgr
				.getTableDesc(TABLE_SELLER_TYPE_DIM.toUpperCase())));
		this.execHiveCommand(this.generateCreateTableHql(metaMgr
				.getTableDesc(TABLE_SITES.toUpperCase())));

		// load data to hive tables
		// LOAD DATA LOCAL INPATH 'filepath' [OVERWRITE] INTO TABLE tablename
		this.execHiveCommand(this.generateLoadDataHql(TABLE_CAL_DT));
		this.execHiveCommand(this.generateLoadDataHql(TABLE_CATEGORY_GROUPINGS));
		this.execHiveCommand(this.generateLoadDataHql(TABLE_KYLIN_FACT));
		this.execHiveCommand(this.generateLoadDataHql(TABLE_SELLER_TYPE_DIM));
		this.execHiveCommand(this.generateLoadDataHql(TABLE_SITES));
	}

	protected void initEnv(boolean deployConfig) throws Exception {
		// create log dir
		this.execCommand("mkdir -p /tmp/kylin/logs");
		retrieveJarName();
		cleanUp();

		// install metadata to hbase
		installMetadataToHBase();

		// update cube desc signature.
		for (CubeInstance cube : CubeManager.getInstance(this.getTestConfig())
				.listAllCubes()) {
			cube.getDescriptor().setSignature(
					cube.getDescriptor().calculateSignature());
			CubeManager.getInstance(this.getTestConfig()).updateCube(cube);
		}

		deployJarToHadoopCli();
		deployJarToLocalDir();

		if (deployConfig)
			deployConfigFile();
	}

	protected void prepareTestData(String joinType) throws Exception {
		if (joinType.equalsIgnoreCase("inner")) {
			// put data to cli
			FactTableGenerator.generate("test_kylin_cube_with_slr_empty",
					"10000", "1", null, "inner");
		} else if (joinType.equalsIgnoreCase("left")) {
			FactTableGenerator.generate(
					"test_kylin_cube_with_slr_left_join_empty", "10000", "0.6",
					null, "left");
		} else {
			throw new Exception("Unsupported join type : " + joinType);
		}

		deployTestData();
	}

	@Before
	public void before() throws Exception {
		ClasspathUtil.addClasspath(new File(
				"../examples/test_case_data/hadoop-site").getAbsolutePath());
		this.createTestMetadata();

		initEnv(true);

		engineConfig = new JobEngineConfig(KylinConfig.getInstanceFromEnv());
		jobManager = new JobManager("Build_Test_Cube_Engine", engineConfig);
		jobManager.deleteAllJobs();
	}

	@After
	public void after() throws IOException {
		// jobManager.deleteAllJobs();
	}

	@Test
	public void testCubes() throws Exception {

		// start job schedule engine
		jobManager.startJobEngine(10);

		// keep this order.
		testLeftJoinCube();
		testInnerJoinCube();

		jobManager.stopJobEngine();
	}

	/**
	 * For cube test_kylin_cube_with_slr_empty, we will create 2 segments For
	 * cube test_kylin_cube_without_slr_empty, since it doesn't support
	 * incremental build, we will create only 1 segment (full build)
	 * 
	 * @throws Exception
	 */
	private void testInnerJoinCube() throws Exception {
		this.prepareTestData("inner");// default settings;

		SimpleDateFormat f = new SimpleDateFormat("yyyy-MM-dd");
		f.setTimeZone(TimeZone.getTimeZone("GMT"));
		long dateStart;
		long dateEnd;

		ArrayList<String> jobs = new ArrayList<String>();

		// this cube's start date is 0, end date is 20501112000000
		dateStart = 0;
		dateEnd = f.parse("2013-01-01").getTime();
		jobs.addAll(this.submitJob("test_kylin_cube_with_slr_empty", dateStart,
				dateEnd, CubeBuildTypeEnum.BUILD));

		// this cube doesn't support incremental build, always do full build
		jobs.addAll(this.submitJob("test_kylin_cube_without_slr_empty", 0, 0,
				CubeBuildTypeEnum.BUILD));

		waitCubeBuilt(jobs);

		// then submit a incremental job, start date is 20130101000000, end date
		// is 20220101000000
		jobs.clear();
		dateStart = f.parse("2013-01-01").getTime();
		dateEnd = f.parse("2022-01-01").getTime();
		jobs.addAll(this.submitJob("test_kylin_cube_with_slr_empty", dateStart,
				dateEnd, CubeBuildTypeEnum.BUILD));
		waitCubeBuilt(jobs);
	}

	/**
	 * For cube test_kylin_cube_without_slr_left_join_empty, it is using
	 * update_insert, we will create 2 segments, and then merge these 2 segments
	 * into a larger segment For cube test_kylin_cube_with_slr_left_join_empty,
	 * we will create only 1 segment
	 * 
	 * @throws Exception
	 */
	private void testLeftJoinCube() throws Exception {
		this.prepareTestData("left");// default settings;

		SimpleDateFormat f = new SimpleDateFormat("yyyy-MM-dd");
		f.setTimeZone(TimeZone.getTimeZone("GMT"));
		long dateStart;
		long dateEnd;

		ArrayList<String> jobs = new ArrayList<String>();

		// this cube's start date is 0, end date is 20501112000000
		CubeManager cubeMgr = CubeManager.getInstance(KylinConfig
				.getInstanceFromEnv());
		dateStart = cubeMgr.getCube("test_kylin_cube_with_slr_left_join_empty")
				.getDescriptor().getCubePartitionDesc().getPartitionDateStart();
		dateEnd = f.parse("2050-11-12").getTime();
		jobs.addAll(this.submitJob("test_kylin_cube_with_slr_left_join_empty",
				dateStart, dateEnd, CubeBuildTypeEnum.BUILD));

		// this cube's start date is 0, end date is 20120601000000
		dateStart = cubeMgr
				.getCube("test_kylin_cube_without_slr_left_join_empty")
				.getDescriptor().getCubePartitionDesc().getPartitionDateStart();
		dateEnd = f.parse("2012-06-01").getTime();
		jobs.addAll(this.submitJob(
				"test_kylin_cube_without_slr_left_join_empty", dateStart,
				dateEnd, CubeBuildTypeEnum.BUILD));

		waitCubeBuilt(jobs);

		jobs.clear();
		// then submit a update_insert job, start date is 20120101000000, end
		// date is 20220101000000
		dateStart = f.parse("2012-03-01").getTime();
		dateEnd = f.parse("2022-01-01").getTime();
		jobs.addAll(this.submitJob(
				"test_kylin_cube_without_slr_left_join_empty", dateStart,
				dateEnd, CubeBuildTypeEnum.BUILD));

		waitCubeBuilt(jobs);

		jobs.clear();
		// final submit a merge job, start date is 0, end date is 20220101000000
		dateEnd = f.parse("2022-01-01").getTime();
		jobs.addAll(this.submitJob(
				"test_kylin_cube_without_slr_left_join_empty", 0, dateEnd,
				CubeBuildTypeEnum.MERGE));
		waitCubeBuilt(jobs);
	}

	protected void waitCubeBuilt(List<String> jobs) throws Exception {

		boolean allFinished = false;
		while (!allFinished) {
			// sleep for 1 minutes
			Thread.sleep(60 * 1000L);

			allFinished = true;
			for (String job : jobs) {
				JobInstance savedJob = jobManager.getJob(job);
				JobStatusEnum jobStatus = savedJob.getStatus();
				if (jobStatus.getCode() <= JobStatusEnum.RUNNING.getCode()) {
					allFinished = false;
					break;
				}
			}
		}

		for (String job : jobs)
			assertEquals("Job fail - " + job, JobStatusEnum.FINISHED,
					jobManager.getJob(job).getStatus());
	}

	protected List<String> submitJob(String cubename, long startDate,
			long endDate, CubeBuildTypeEnum jobType) throws SchedulerException,
			IOException, InvalidJobInstanceException, CubeIntegrityException {
		List<String> jobList = new ArrayList<String>();

		CubeManager cubeMgr = CubeManager.getInstance(KylinConfig
				.getInstanceFromEnv());
		CubeInstance cube = cubeMgr.getCube(cubename);
		CubeManager.getInstance(this.getTestConfig()).loadCubeCache(cube);

		System.out.println(JsonUtil.writeValueAsIndentString(cube));
		List<CubeSegment> newSegments = cubeMgr.allocateSegments(cube, jobType,
				startDate, endDate);
		System.out.println(JsonUtil.writeValueAsIndentString(cube));

		for (CubeSegment seg : newSegments) {
			JobInstance newJob = jobManager.createJob(cubename, seg.getName(),
					jobType);
			// submit job to store
			String jobUuid = jobManager.submitJob(newJob);
			jobList.add(jobUuid);
		}

		return jobList;
	}
=======
    private static final Logger logger = LoggerFactory.getLogger(BuildCubeWithEngineTest.class);

    protected static final String TABLE_CAL_DT = "test_cal_dt";
    protected static final String TABLE_CATEGORY_GROUPINGS = "test_category_groupings";
    protected static final String TABLE_KYLIN_FACT = "test_kylin_fact";
    protected static final String TABLE_SELLER_TYPE_DIM = "test_seller_type_dim";
    protected static final String TABLE_SITES = "test_sites";

    String[] TABLE_NAMES = new String[] { TABLE_CAL_DT, TABLE_CATEGORY_GROUPINGS, TABLE_KYLIN_FACT,
            TABLE_SELLER_TYPE_DIM, TABLE_SITES };

    protected JobManager jobManager;
    protected JobEngineConfig engineConfig;
    protected String jobJarName;
    protected String coprocessorJarName;

    public void scpFilesToHadoopCli(String[] files, String remoteDir) throws Exception {
        for (String file : files) {
            File f = new File(file);
            String filename = f.getName();
            execCommand("mkdir -p " + remoteDir);
            execCommand("rm -f " + remoteDir + "/" + filename);
            execCopy(file, remoteDir);
            execCommand("chmod 755 " + remoteDir + "/" + filename);
        }
    }

    public void removeHdfsDir(SSHClient hadoopCli, String hdfsDir) throws Exception {
        String cmd = "hadoop fs -rm -f -r " + hdfsDir;
        assertEquals(0, hadoopCli.execCommand(cmd));
    }

    public void createHdfsDir(SSHClient hadoopCli, String hdfsDir) throws Exception {
        String cmd = "hadoop fs -mkdir -p " + hdfsDir;
        assertEquals(0, hadoopCli.execCommand(cmd));
        assertEquals(0, hadoopCli.execCommand("hadoop fs -chmod 777 " + hdfsDir));
    }

    public String getHadoopCliWorkingDir() {
        return KylinConfig.getInstanceFromEnv().getCliWorkingDir();
    }

    public String getHadoopCliHostname() {
        return getHadoopCliAsRemote() ? KylinConfig.getInstanceFromEnv().getRemoteHadoopCliHostname() : null;
    }

    public String getHadoopCliUsername() {
        return getHadoopCliAsRemote() ? KylinConfig.getInstanceFromEnv().getRemoteHadoopCliUsername() : null;
    }

    public String getHadoopCliPassword() {
        return getHadoopCliAsRemote() ? KylinConfig.getInstanceFromEnv().getRemoteHadoopCliPassword() : null;
    }

    public boolean getHadoopCliAsRemote() {
        return KylinConfig.getInstanceFromEnv().getRunAsRemoteCommand();
    }

    public void retrieveJarName() throws FileNotFoundException, IOException, XmlPullParserException {
        MavenXpp3Reader pomReader = new MavenXpp3Reader();
        Model model = pomReader.read(new FileReader("../pom.xml"));
        String version = model.getVersion();

        this.jobJarName = "kylin-job-" + version + "-job.jar";
        this.coprocessorJarName = "kylin-storage-" + version + "-coprocessor.jar";
    }

    public void scpFilesToHdfs(SSHClient hadoopCli, String[] localFiles, String hdfsDir) throws Exception {
        String remoteTempDir = "/tmp/";

        List<String> nameList = new ArrayList<String>();
        for (int i = 0; i < localFiles.length; i++) {
            File file = new File(localFiles[i]);
            String filename = file.getName();
            nameList.add(filename);
        }
        for (String f : localFiles) {
            hadoopCli.scpFileToRemote(f, remoteTempDir);
        }
        for (String f : nameList) {
            hadoopCli.execCommand("hadoop fs -put -f " + remoteTempDir + f + " " + hdfsDir + "/" + f);
            hadoopCli.execCommand("hadoop fs -chmod 777 " + hdfsDir + "/" + f);
        }
    }

    public void execHiveCommand(String hql) throws Exception {
        String hiveCmd = "hive -e \"" + hql + "\"";
        execCommand(hiveCmd);
    }

    public String getTextFromFile(File file) throws IOException {
        BufferedReader reader = new BufferedReader(new FileReader(file));
        String line = null;
        StringBuilder stringBuilder = new StringBuilder();
        String ls = System.getProperty("line.separator");
        while ((line = reader.readLine()) != null) {
            stringBuilder.append(line);
            stringBuilder.append(ls);
        }
        reader.close();
        return stringBuilder.toString();
    }

    public String generateLoadDataHql(String tableName) {
        return "LOAD DATA LOCAL INPATH '" + this.getHadoopCliWorkingDir() + "/" + tableName.toUpperCase()
                + ".csv' OVERWRITE INTO TABLE " + tableName.toUpperCase();
    }

    public String generateCreateTableHql(TableDesc tableDesc) {
        StringBuilder ddl = new StringBuilder();

        ddl.append("DROP TABLE IF EXISTS " + tableDesc.getName() + ";\n");
        ddl.append("CREATE TABLE " + tableDesc.getName() + "\n");
        ddl.append("(" + "\n");

        for (int i = 0; i < tableDesc.getColumns().length; i++) {
            ColumnDesc col = tableDesc.getColumns()[i];
            if (i > 0) {
                ddl.append(",");
            }
            ddl.append(col.getName() + " " + SqlHiveDataTypeMapping.getHiveDataType((col.getDatatype()))
                    + "\n");
        }

        ddl.append(")" + "\n");
        ddl.append("ROW FORMAT DELIMITED FIELDS TERMINATED BY ','" + "\n");
        ddl.append("STORED AS TEXTFILE;");

        return ddl.toString();
    }

    public void execCommand(String cmd) {
        int exitCode = 0;
        CommandExecutor cmdExecutor = new CommandExecutor(cmd, new VerboseConsumer());
        cmdExecutor.setRunAtRemote(getHadoopCliHostname(), getHadoopCliUsername(), getHadoopCliPassword());
        try {
            exitCode = cmdExecutor.execute(true);
        } catch (IOException e) {
            logger.error("Failed to execute command", e);
        }
        assertEquals(0, exitCode);
    }

    public void execCopy(String localFile, String destDir) {
        int exitCode = 0;
        CopyExecutor cpExecutor = new CopyExecutor(localFile, destDir, new VerboseConsumer());
        cpExecutor.setRunAtRemote(getHadoopCliHostname(), getHadoopCliUsername(), getHadoopCliPassword());
        try {
            exitCode = cpExecutor.execute(true);
        } catch (IOException e) {
            logger.error("Failed to execute command", e);
        }
        assertEquals(0, exitCode);
    }

    public class VerboseConsumer implements CliOutputConsumer {
        @Override
        public void consume(String message) {
            logger.debug(message);
        }

        @Override
        public void log(String message) {
            consume(message);
        }
    }

    private void cleanUp() throws Exception {
        this.execCommand("rm -rf " + this.getHadoopCliWorkingDir());
    }

    private void deployJarToHadoopCli() throws Exception {
        scpFilesToHadoopCli(new String[] { ".." + File.separator + "job" + File.separator + "target"
                + File.separator + jobJarName }, this.getHadoopCliWorkingDir());
    }

    private void deployJarToLocalDir() throws IOException {
        File targetFile = new File(KylinConfig.getInstanceFromEnv().getCoprocessorLocalJar());
        File parent = targetFile.getParentFile();
        if (!parent.exists() && !parent.mkdirs()) {
            throw new IllegalStateException("Couldn't create dir: " + parent);
        }

        FileUtils.copyFile(new File(".." + File.separator + "storage" + File.separator + "target"
                + File.separator + coprocessorJarName), targetFile);
    }

    private void deployConfigFile() throws Exception {
        scpFilesToHadoopCli(new String[] {
                ".." + File.separator + "examples" + File.separator + "test_case_data" + File.separator
                        + "kylin.properties",
                ".." + File.separator + "examples" + File.separator + "test_case_data" + File.separator
                        + "hadoop_job_conf.xml" }, "/etc/kylin");
    }

    private void deployTestData() throws Exception {

        MetadataManager metaMgr = MetadataManager.getInstance(this.getTestConfig());

        // scp data files, use the data from hbase, instead of local files
        File temp = File.createTempFile("temp", ".csv");
        temp.createNewFile();
        for (String tablename : TABLE_NAMES) {
            tablename = tablename.toUpperCase();

            File localBufferFile = new File(temp.getParent() + File.separator + tablename + ".csv");
            localBufferFile.createNewFile();

            InputStream hbaseDataStream = metaMgr.getStore().getResource("/data/" + tablename + ".csv");
            FileOutputStream localFileStream = new FileOutputStream(localBufferFile);
            IOUtils.copy(hbaseDataStream, localFileStream);

            hbaseDataStream.close();
            localFileStream.close();

            this.scpFilesToHadoopCli(new String[] { localBufferFile.getPath() },
                    this.getHadoopCliWorkingDir());

            localBufferFile.delete();
        }
        temp.delete();

        // create hive tables
        this.execHiveCommand(this.generateCreateTableHql(metaMgr.getTableDesc(TABLE_CAL_DT.toUpperCase())));
        this.execHiveCommand(this.generateCreateTableHql(metaMgr.getTableDesc(TABLE_CATEGORY_GROUPINGS
                .toUpperCase())));
        this.execHiveCommand(this.generateCreateTableHql(metaMgr.getTableDesc(TABLE_KYLIN_FACT.toUpperCase())));
        this.execHiveCommand(this.generateCreateTableHql(metaMgr.getTableDesc(TABLE_SELLER_TYPE_DIM
                .toUpperCase())));
        this.execHiveCommand(this.generateCreateTableHql(metaMgr.getTableDesc(TABLE_SITES.toUpperCase())));

        // load data to hive tables
        // LOAD DATA LOCAL INPATH 'filepath' [OVERWRITE] INTO TABLE tablename
        this.execHiveCommand(this.generateLoadDataHql(TABLE_CAL_DT));
        this.execHiveCommand(this.generateLoadDataHql(TABLE_CATEGORY_GROUPINGS));
        this.execHiveCommand(this.generateLoadDataHql(TABLE_KYLIN_FACT));
        this.execHiveCommand(this.generateLoadDataHql(TABLE_SELLER_TYPE_DIM));
        this.execHiveCommand(this.generateLoadDataHql(TABLE_SITES));
    }

    protected void initEnv() throws Exception {
        // create log dir
        this.execCommand("mkdir -p /tmp/kylin/logs");
        retrieveJarName();
        cleanUp();

        // install metadata to hbase
        installMetadataToHBase();

        // update cube desc signature.
        for (CubeInstance cube : CubeManager.getInstance(this.getTestConfig()).listAllCubes()) {
            cube.getDescriptor().setSignature(cube.getDescriptor().calculateSignature());
            CubeManager.getInstance(this.getTestConfig()).updateCube(cube);
        }

        deployJarToHadoopCli();
        deployJarToLocalDir();

        deployConfigFile();
    }

    protected void prepareTestData(String joinType) throws Exception {
        if (joinType.equalsIgnoreCase("inner")) {
            //put data to cli
            FactTableGenerator.generate("test_kylin_cube_with_slr_empty", "10000", "1", null, "inner");
        } else if (joinType.equalsIgnoreCase("left")) {
            FactTableGenerator.generate("test_kylin_cube_with_slr_left_join_empty", "10000", "0.6", null,
                    "left");
        } else {
            throw new Exception("Unsupported join type : " + joinType);
        }

        deployTestData();
    }

    @Before
    public void before() throws Exception {
        ClasspathUtil.addClasspath(new File("../examples/test_case_data/hadoop-site").getAbsolutePath());
        this.createTestMetadata();

        initEnv();

        engineConfig = new JobEngineConfig(KylinConfig.getInstanceFromEnv());
        jobManager = new JobManager("Build_Test_Cube_Engine", engineConfig);
        jobManager.deleteAllJobs();
    }

    @After
    public void after() throws IOException {
        //        jobManager.deleteAllJobs();
    }

    @Test
    public void testCubes() throws Exception {

        // start job schedule engine
        jobManager.startJobEngine(10);

        //keep this order.
        testLeftJoinCube();
        testInnerJoinCube();

        jobManager.stopJobEngine();
    }

    /**
     * For cube test_kylin_cube_with_slr_empty, we will create 2 segments
     * For cube test_kylin_cube_without_slr_empty, since it doesn't support incremental build, we will create only 1 segment (full build)
     *
     * @throws Exception
     */
    private void testInnerJoinCube() throws Exception {
        this.prepareTestData("inner");//default settings;

        SimpleDateFormat f = new SimpleDateFormat("yyyy-MM-dd");
        f.setTimeZone(TimeZone.getTimeZone("GMT"));
        long dateStart;
        long dateEnd;

        ArrayList<String> jobs = new ArrayList<String>();

        // this cube's start date is 0, end date is 20501112000000
        dateStart = 0;
        dateEnd = f.parse("2013-01-01").getTime();
        jobs.addAll(this.submitJob("test_kylin_cube_with_slr_empty", dateStart, dateEnd,
                CubeBuildTypeEnum.BUILD));

        // this cube doesn't support incremental build, always do full build
        jobs.addAll(this.submitJob("test_kylin_cube_without_slr_empty", 0, 0, CubeBuildTypeEnum.BUILD));

        waitCubeBuilt(jobs);

        // then submit a incremental job, start date is 20130101000000, end date is 20220101000000
        jobs.clear();
        dateStart = f.parse("2013-01-01").getTime();
        dateEnd = f.parse("2022-01-01").getTime();
        jobs.addAll(this.submitJob("test_kylin_cube_with_slr_empty", dateStart, dateEnd,
                CubeBuildTypeEnum.BUILD));
        waitCubeBuilt(jobs);
    }

    /**
     * For cube test_kylin_cube_without_slr_left_join_empty, it is using update_insert, we will create 2 segments, and then merge these 2 segments into a larger segment
     * For cube test_kylin_cube_with_slr_left_join_empty, we will create only 1 segment
     *
     * @throws Exception
     */
    private void testLeftJoinCube() throws Exception {
        this.prepareTestData("left");//default settings;

        SimpleDateFormat f = new SimpleDateFormat("yyyy-MM-dd");
        f.setTimeZone(TimeZone.getTimeZone("GMT"));
        long dateStart;
        long dateEnd;

        ArrayList<String> jobs = new ArrayList<String>();

        // this cube's start date is 0, end date is 20501112000000
        CubeManager cubeMgr = CubeManager.getInstance(KylinConfig.getInstanceFromEnv());
        dateStart =
                cubeMgr.getCube("test_kylin_cube_with_slr_left_join_empty").getDescriptor()
                        .getCubePartitionDesc().getPartitionDateStart();
        dateEnd = f.parse("2050-11-12").getTime();
        jobs.addAll(this.submitJob("test_kylin_cube_with_slr_left_join_empty", dateStart, dateEnd,
                CubeBuildTypeEnum.BUILD));

        // this cube's start date is 0, end date is 20120601000000
        dateStart =
                cubeMgr.getCube("test_kylin_cube_without_slr_left_join_empty").getDescriptor()
                        .getCubePartitionDesc().getPartitionDateStart();
        dateEnd = f.parse("2012-06-01").getTime();
        jobs.addAll(this.submitJob("test_kylin_cube_without_slr_left_join_empty", dateStart, dateEnd,
                CubeBuildTypeEnum.BUILD));

        waitCubeBuilt(jobs);

        jobs.clear();
        // then submit a update_insert job, start date is 20120101000000, end date is 20220101000000
        dateStart = f.parse("2012-03-01").getTime();
        dateEnd = f.parse("2022-01-01").getTime();
        jobs.addAll(this.submitJob("test_kylin_cube_without_slr_left_join_empty", dateStart, dateEnd,
                CubeBuildTypeEnum.BUILD));

        waitCubeBuilt(jobs);

        jobs.clear();
        // final submit a merge job, start date is 0, end date is 20220101000000
        dateEnd = f.parse("2022-01-01").getTime();
        jobs.addAll(this.submitJob("test_kylin_cube_without_slr_left_join_empty", 0, dateEnd,
                CubeBuildTypeEnum.MERGE));
        waitCubeBuilt(jobs);
    }

    protected void waitCubeBuilt(List<String> jobs) throws Exception {

        boolean allFinished = false;
        while (!allFinished) {
            // sleep for 1 minutes
            Thread.sleep(60 * 1000L);

            allFinished = true;
            for (String job : jobs) {
                JobInstance savedJob = jobManager.getJob(job);
                JobStatusEnum jobStatus = savedJob.getStatus();
                if (jobStatus.getCode() <= JobStatusEnum.RUNNING.getCode()) {
                    allFinished = false;
                    break;
                }
            }
        }

        for (String job : jobs)
            assertEquals("Job fail - " + job, JobStatusEnum.FINISHED, jobManager.getJob(job).getStatus());
    }

    protected List<String> submitJob(String cubename, long startDate, long endDate, CubeBuildTypeEnum jobType)
            throws SchedulerException, IOException, InvalidJobInstanceException, CubeIntegrityException {
        List<String> jobList = new ArrayList<String>();

        CubeManager cubeMgr = CubeManager.getInstance(KylinConfig.getInstanceFromEnv());
        CubeInstance cube = cubeMgr.getCube(cubename);
        CubeManager.getInstance(this.getTestConfig()).loadCubeCache(cube);

        System.out.println(JsonUtil.writeValueAsIndentString(cube));
        List<CubeSegment> newSegments = cubeMgr.allocateSegments(cube, jobType, startDate, endDate);
        System.out.println(JsonUtil.writeValueAsIndentString(cube));

        for (CubeSegment seg : newSegments) {
            JobInstance newJob = jobManager.createJob(cubename, seg.getName(), jobType);
            // submit job to store
            String jobUuid = jobManager.submitJob(newJob);
            jobList.add(jobUuid);
        }

        return jobList;
    }
>>>>>>> a50ea525
}<|MERGE_RESOLUTION|>--- conflicted
+++ resolved
@@ -16,7 +16,7 @@
 
 package com.kylinolap.job;
 
-import static org.junit.Assert.assertEquals;
+import static org.junit.Assert.*;
 
 import java.io.BufferedReader;
 import java.io.File;
@@ -66,497 +66,6 @@
  */
 public class BuildCubeWithEngineTest extends HBaseMetadataTestCase {
 
-<<<<<<< HEAD
-	private static final Logger logger = LoggerFactory
-			.getLogger(BuildCubeWithEngineTest.class);
-
-	protected static final String TABLE_CAL_DT = "test_cal_dt";
-	protected static final String TABLE_CATEGORY_GROUPINGS = "test_category_groupings";
-	protected static final String TABLE_KYLIN_FACT = "test_kylin_fact";
-	protected static final String TABLE_SELLER_TYPE_DIM = "test_seller_type_dim";
-	protected static final String TABLE_SITES = "test_sites";
-
-	String[] TABLE_NAMES = new String[] { TABLE_CAL_DT,
-			TABLE_CATEGORY_GROUPINGS, TABLE_KYLIN_FACT, TABLE_SELLER_TYPE_DIM,
-			TABLE_SITES };
-
-	protected JobManager jobManager;
-	protected JobEngineConfig engineConfig;
-	protected String jobJarName;
-	protected String coprocessorJarName;
-
-	public void scpFilesToHadoopCli(String[] files, String remoteDir)
-			throws Exception {
-		for (String file : files) {
-			File f = new File(file);
-			String filename = f.getName();
-			execCommand("mkdir -p " + remoteDir);
-			execCommand("rm -f " + remoteDir + "/" + filename);
-			execCopy(file, remoteDir);
-			execCommand("chmod 755 " + remoteDir + "/" + filename);
-		}
-	}
-
-	public void removeHdfsDir(SSHClient hadoopCli, String hdfsDir)
-			throws Exception {
-		String cmd = "hadoop fs -rm -f -r " + hdfsDir;
-		assertEquals(0, hadoopCli.execCommand(cmd));
-	}
-
-	public void createHdfsDir(SSHClient hadoopCli, String hdfsDir)
-			throws Exception {
-		String cmd = "hadoop fs -mkdir -p " + hdfsDir;
-		assertEquals(0, hadoopCli.execCommand(cmd));
-		assertEquals(0,
-				hadoopCli.execCommand("hadoop fs -chmod 777 " + hdfsDir));
-	}
-
-	public String getHadoopCliWorkingDir() {
-		return KylinConfig.getInstanceFromEnv().getCliWorkingDir();
-	}
-
-	public String getHadoopCliHostname() {
-		return getHadoopCliAsRemote() ? KylinConfig.getInstanceFromEnv()
-				.getRemoteHadoopCliHostname() : null;
-	}
-
-	public String getHadoopCliUsername() {
-		return getHadoopCliAsRemote() ? KylinConfig.getInstanceFromEnv()
-				.getRemoteHadoopCliUsername() : null;
-	}
-
-	public String getHadoopCliPassword() {
-		return getHadoopCliAsRemote() ? KylinConfig.getInstanceFromEnv()
-				.getRemoteHadoopCliPassword() : null;
-	}
-
-	public boolean getHadoopCliAsRemote() {
-		return KylinConfig.getInstanceFromEnv().getRunAsRemoteCommand();
-	}
-
-	public void retrieveJarName() throws FileNotFoundException, IOException,
-			XmlPullParserException {
-		MavenXpp3Reader pomReader = new MavenXpp3Reader();
-		Model model = pomReader.read(new FileReader("../pom.xml"));
-		String version = model.getVersion();
-
-		this.jobJarName = "kylin-job-" + version + "-job.jar";
-		this.coprocessorJarName = "kylin-storage-" + version
-				+ "-coprocessor.jar";
-	}
-
-	public void scpFilesToHdfs(SSHClient hadoopCli, String[] localFiles,
-			String hdfsDir) throws Exception {
-		String remoteTempDir = "/tmp/";
-
-		List<String> nameList = new ArrayList<String>();
-		for (int i = 0; i < localFiles.length; i++) {
-			File file = new File(localFiles[i]);
-			String filename = file.getName();
-			nameList.add(filename);
-		}
-		for (String f : localFiles) {
-			hadoopCli.scpFileToRemote(f, remoteTempDir);
-		}
-		for (String f : nameList) {
-			hadoopCli.execCommand("hadoop fs -put -f " + remoteTempDir + f
-					+ " " + hdfsDir + "/" + f);
-			hadoopCli.execCommand("hadoop fs -chmod 777 " + hdfsDir + "/" + f);
-		}
-	}
-
-	public void execHiveCommand(String hql) throws Exception {
-		String hiveCmd = "hive -e \"" + hql + "\"";
-		execCommand(hiveCmd);
-	}
-
-	public String getTextFromFile(File file) throws IOException {
-		BufferedReader reader = new BufferedReader(new FileReader(file));
-		String line = null;
-		StringBuilder stringBuilder = new StringBuilder();
-		String ls = System.getProperty("line.separator");
-		while ((line = reader.readLine()) != null) {
-			stringBuilder.append(line);
-			stringBuilder.append(ls);
-		}
-		reader.close();
-		return stringBuilder.toString();
-	}
-
-	public String generateLoadDataHql(String tableName) {
-		return "LOAD DATA LOCAL INPATH '" + this.getHadoopCliWorkingDir() + "/"
-				+ tableName.toUpperCase() + ".csv' OVERWRITE INTO TABLE "
-				+ tableName.toUpperCase();
-	}
-
-	public String generateCreateTableHql(TableDesc tableDesc) {
-		StringBuilder ddl = new StringBuilder();
-
-		ddl.append("DROP TABLE IF EXISTS " + tableDesc.getName() + ";\n");
-		ddl.append("CREATE TABLE " + tableDesc.getName() + "\n");
-		ddl.append("(" + "\n");
-
-		for (int i = 0; i < tableDesc.getColumns().length; i++) {
-			ColumnDesc col = tableDesc.getColumns()[i];
-			if (i > 0) {
-				ddl.append(",");
-			}
-			ddl.append(col.getName()
-					+ " "
-					+ SqlHiveDataTypeMapping.getHiveDataType((col.getDatatype()))
-					+ "\n");
-		}
-
-		ddl.append(")" + "\n");
-		ddl.append("ROW FORMAT DELIMITED FIELDS TERMINATED BY ','" + "\n");
-		ddl.append("STORED AS TEXTFILE;");
-
-		return ddl.toString();
-	}
-
-	public void execCommand(String cmd) {
-		int exitCode = 0;
-		CommandExecutor cmdExecutor = new CommandExecutor(cmd,
-				new VerboseConsumer());
-		cmdExecutor.setRunAtRemote(getHadoopCliHostname(),
-				getHadoopCliUsername(), getHadoopCliPassword());
-		try {
-			exitCode = cmdExecutor.execute(true);
-		} catch (IOException e) {
-			logger.error("Failed to execute command", e);
-		}
-		assertEquals(0, exitCode);
-	}
-
-	public void execCopy(String localFile, String destDir) {
-		int exitCode = 0;
-		CopyExecutor cpExecutor = new CopyExecutor(localFile, destDir,
-				new VerboseConsumer());
-		cpExecutor.setRunAtRemote(getHadoopCliHostname(),
-				getHadoopCliUsername(), getHadoopCliPassword());
-		try {
-			exitCode = cpExecutor.execute(true);
-		} catch (IOException e) {
-			logger.error("Failed to execute command", e);
-		}
-		assertEquals(0, exitCode);
-	}
-
-	public class VerboseConsumer implements CliOutputConsumer {
-		@Override
-		public void consume(String message) {
-			logger.debug(message);
-		}
-
-		@Override
-		public void log(String message) {
-			consume(message);
-		}
-	}
-
-	private void cleanUp() throws Exception {
-		this.execCommand("rm -rf " + this.getHadoopCliWorkingDir());
-	}
-
-	private void deployJarToHadoopCli() throws Exception {
-		scpFilesToHadoopCli(new String[] { ".." + File.separator + "job"
-				+ File.separator + "target" + File.separator + jobJarName },
-				this.getHadoopCliWorkingDir());
-	}
-
-	private void deployJarToLocalDir() throws IOException {
-		File targetFile = new File(KylinConfig.getInstanceFromEnv()
-				.getCoprocessorLocalJar());
-		File parent = targetFile.getParentFile();
-		if (!parent.exists() && !parent.mkdirs()) {
-			throw new IllegalStateException("Couldn't create dir: " + parent);
-		}
-
-		FileUtils.copyFile(new File(".." + File.separator + "storage"
-				+ File.separator + "target" + File.separator
-				+ coprocessorJarName), targetFile);
-	}
-
-	private void deployConfigFile() throws Exception {
-		scpFilesToHadoopCli(new String[] {
-				".." + File.separator + "examples" + File.separator
-						+ "test_case_data" + File.separator
-						+ "kylin.properties",
-				".." + File.separator + "examples" + File.separator
-						+ "test_case_data" + File.separator
-						+ "hadoop_job_conf.xml" }, "/etc/kylin");
-	}
-
-	private void deployTestData() throws Exception {
-
-		MetadataManager metaMgr = MetadataManager.getInstance(this
-				.getTestConfig());
-
-		// scp data files, use the data from hbase, instead of local files
-		File temp = File.createTempFile("temp", ".csv");
-		temp.createNewFile();
-		for (String tablename : TABLE_NAMES) {
-			tablename = tablename.toUpperCase();
-
-			File localBufferFile = new File(temp.getParent() + File.separator
-					+ tablename + ".csv");
-			localBufferFile.createNewFile();
-
-			InputStream hbaseDataStream = metaMgr.getStore().getResource(
-					"/data/" + tablename + ".csv");
-			FileOutputStream localFileStream = new FileOutputStream(
-					localBufferFile);
-			IOUtils.copy(hbaseDataStream, localFileStream);
-
-			hbaseDataStream.close();
-			localFileStream.close();
-
-			this.scpFilesToHadoopCli(
-					new String[] { localBufferFile.getPath() },
-					this.getHadoopCliWorkingDir());
-
-			localBufferFile.delete();
-		}
-		temp.delete();
-
-		// create hive tables
-		this.execHiveCommand(this.generateCreateTableHql(metaMgr
-				.getTableDesc(TABLE_CAL_DT.toUpperCase())));
-		this.execHiveCommand(this.generateCreateTableHql(metaMgr
-				.getTableDesc(TABLE_CATEGORY_GROUPINGS.toUpperCase())));
-		this.execHiveCommand(this.generateCreateTableHql(metaMgr
-				.getTableDesc(TABLE_KYLIN_FACT.toUpperCase())));
-		this.execHiveCommand(this.generateCreateTableHql(metaMgr
-				.getTableDesc(TABLE_SELLER_TYPE_DIM.toUpperCase())));
-		this.execHiveCommand(this.generateCreateTableHql(metaMgr
-				.getTableDesc(TABLE_SITES.toUpperCase())));
-
-		// load data to hive tables
-		// LOAD DATA LOCAL INPATH 'filepath' [OVERWRITE] INTO TABLE tablename
-		this.execHiveCommand(this.generateLoadDataHql(TABLE_CAL_DT));
-		this.execHiveCommand(this.generateLoadDataHql(TABLE_CATEGORY_GROUPINGS));
-		this.execHiveCommand(this.generateLoadDataHql(TABLE_KYLIN_FACT));
-		this.execHiveCommand(this.generateLoadDataHql(TABLE_SELLER_TYPE_DIM));
-		this.execHiveCommand(this.generateLoadDataHql(TABLE_SITES));
-	}
-
-	protected void initEnv(boolean deployConfig) throws Exception {
-		// create log dir
-		this.execCommand("mkdir -p /tmp/kylin/logs");
-		retrieveJarName();
-		cleanUp();
-
-		// install metadata to hbase
-		installMetadataToHBase();
-
-		// update cube desc signature.
-		for (CubeInstance cube : CubeManager.getInstance(this.getTestConfig())
-				.listAllCubes()) {
-			cube.getDescriptor().setSignature(
-					cube.getDescriptor().calculateSignature());
-			CubeManager.getInstance(this.getTestConfig()).updateCube(cube);
-		}
-
-		deployJarToHadoopCli();
-		deployJarToLocalDir();
-
-		if (deployConfig)
-			deployConfigFile();
-	}
-
-	protected void prepareTestData(String joinType) throws Exception {
-		if (joinType.equalsIgnoreCase("inner")) {
-			// put data to cli
-			FactTableGenerator.generate("test_kylin_cube_with_slr_empty",
-					"10000", "1", null, "inner");
-		} else if (joinType.equalsIgnoreCase("left")) {
-			FactTableGenerator.generate(
-					"test_kylin_cube_with_slr_left_join_empty", "10000", "0.6",
-					null, "left");
-		} else {
-			throw new Exception("Unsupported join type : " + joinType);
-		}
-
-		deployTestData();
-	}
-
-	@Before
-	public void before() throws Exception {
-		ClasspathUtil.addClasspath(new File(
-				"../examples/test_case_data/hadoop-site").getAbsolutePath());
-		this.createTestMetadata();
-
-		initEnv(true);
-
-		engineConfig = new JobEngineConfig(KylinConfig.getInstanceFromEnv());
-		jobManager = new JobManager("Build_Test_Cube_Engine", engineConfig);
-		jobManager.deleteAllJobs();
-	}
-
-	@After
-	public void after() throws IOException {
-		// jobManager.deleteAllJobs();
-	}
-
-	@Test
-	public void testCubes() throws Exception {
-
-		// start job schedule engine
-		jobManager.startJobEngine(10);
-
-		// keep this order.
-		testLeftJoinCube();
-		testInnerJoinCube();
-
-		jobManager.stopJobEngine();
-	}
-
-	/**
-	 * For cube test_kylin_cube_with_slr_empty, we will create 2 segments For
-	 * cube test_kylin_cube_without_slr_empty, since it doesn't support
-	 * incremental build, we will create only 1 segment (full build)
-	 * 
-	 * @throws Exception
-	 */
-	private void testInnerJoinCube() throws Exception {
-		this.prepareTestData("inner");// default settings;
-
-		SimpleDateFormat f = new SimpleDateFormat("yyyy-MM-dd");
-		f.setTimeZone(TimeZone.getTimeZone("GMT"));
-		long dateStart;
-		long dateEnd;
-
-		ArrayList<String> jobs = new ArrayList<String>();
-
-		// this cube's start date is 0, end date is 20501112000000
-		dateStart = 0;
-		dateEnd = f.parse("2013-01-01").getTime();
-		jobs.addAll(this.submitJob("test_kylin_cube_with_slr_empty", dateStart,
-				dateEnd, CubeBuildTypeEnum.BUILD));
-
-		// this cube doesn't support incremental build, always do full build
-		jobs.addAll(this.submitJob("test_kylin_cube_without_slr_empty", 0, 0,
-				CubeBuildTypeEnum.BUILD));
-
-		waitCubeBuilt(jobs);
-
-		// then submit a incremental job, start date is 20130101000000, end date
-		// is 20220101000000
-		jobs.clear();
-		dateStart = f.parse("2013-01-01").getTime();
-		dateEnd = f.parse("2022-01-01").getTime();
-		jobs.addAll(this.submitJob("test_kylin_cube_with_slr_empty", dateStart,
-				dateEnd, CubeBuildTypeEnum.BUILD));
-		waitCubeBuilt(jobs);
-	}
-
-	/**
-	 * For cube test_kylin_cube_without_slr_left_join_empty, it is using
-	 * update_insert, we will create 2 segments, and then merge these 2 segments
-	 * into a larger segment For cube test_kylin_cube_with_slr_left_join_empty,
-	 * we will create only 1 segment
-	 * 
-	 * @throws Exception
-	 */
-	private void testLeftJoinCube() throws Exception {
-		this.prepareTestData("left");// default settings;
-
-		SimpleDateFormat f = new SimpleDateFormat("yyyy-MM-dd");
-		f.setTimeZone(TimeZone.getTimeZone("GMT"));
-		long dateStart;
-		long dateEnd;
-
-		ArrayList<String> jobs = new ArrayList<String>();
-
-		// this cube's start date is 0, end date is 20501112000000
-		CubeManager cubeMgr = CubeManager.getInstance(KylinConfig
-				.getInstanceFromEnv());
-		dateStart = cubeMgr.getCube("test_kylin_cube_with_slr_left_join_empty")
-				.getDescriptor().getCubePartitionDesc().getPartitionDateStart();
-		dateEnd = f.parse("2050-11-12").getTime();
-		jobs.addAll(this.submitJob("test_kylin_cube_with_slr_left_join_empty",
-				dateStart, dateEnd, CubeBuildTypeEnum.BUILD));
-
-		// this cube's start date is 0, end date is 20120601000000
-		dateStart = cubeMgr
-				.getCube("test_kylin_cube_without_slr_left_join_empty")
-				.getDescriptor().getCubePartitionDesc().getPartitionDateStart();
-		dateEnd = f.parse("2012-06-01").getTime();
-		jobs.addAll(this.submitJob(
-				"test_kylin_cube_without_slr_left_join_empty", dateStart,
-				dateEnd, CubeBuildTypeEnum.BUILD));
-
-		waitCubeBuilt(jobs);
-
-		jobs.clear();
-		// then submit a update_insert job, start date is 20120101000000, end
-		// date is 20220101000000
-		dateStart = f.parse("2012-03-01").getTime();
-		dateEnd = f.parse("2022-01-01").getTime();
-		jobs.addAll(this.submitJob(
-				"test_kylin_cube_without_slr_left_join_empty", dateStart,
-				dateEnd, CubeBuildTypeEnum.BUILD));
-
-		waitCubeBuilt(jobs);
-
-		jobs.clear();
-		// final submit a merge job, start date is 0, end date is 20220101000000
-		dateEnd = f.parse("2022-01-01").getTime();
-		jobs.addAll(this.submitJob(
-				"test_kylin_cube_without_slr_left_join_empty", 0, dateEnd,
-				CubeBuildTypeEnum.MERGE));
-		waitCubeBuilt(jobs);
-	}
-
-	protected void waitCubeBuilt(List<String> jobs) throws Exception {
-
-		boolean allFinished = false;
-		while (!allFinished) {
-			// sleep for 1 minutes
-			Thread.sleep(60 * 1000L);
-
-			allFinished = true;
-			for (String job : jobs) {
-				JobInstance savedJob = jobManager.getJob(job);
-				JobStatusEnum jobStatus = savedJob.getStatus();
-				if (jobStatus.getCode() <= JobStatusEnum.RUNNING.getCode()) {
-					allFinished = false;
-					break;
-				}
-			}
-		}
-
-		for (String job : jobs)
-			assertEquals("Job fail - " + job, JobStatusEnum.FINISHED,
-					jobManager.getJob(job).getStatus());
-	}
-
-	protected List<String> submitJob(String cubename, long startDate,
-			long endDate, CubeBuildTypeEnum jobType) throws SchedulerException,
-			IOException, InvalidJobInstanceException, CubeIntegrityException {
-		List<String> jobList = new ArrayList<String>();
-
-		CubeManager cubeMgr = CubeManager.getInstance(KylinConfig
-				.getInstanceFromEnv());
-		CubeInstance cube = cubeMgr.getCube(cubename);
-		CubeManager.getInstance(this.getTestConfig()).loadCubeCache(cube);
-
-		System.out.println(JsonUtil.writeValueAsIndentString(cube));
-		List<CubeSegment> newSegments = cubeMgr.allocateSegments(cube, jobType,
-				startDate, endDate);
-		System.out.println(JsonUtil.writeValueAsIndentString(cube));
-
-		for (CubeSegment seg : newSegments) {
-			JobInstance newJob = jobManager.createJob(cubename, seg.getName(),
-					jobType);
-			// submit job to store
-			String jobUuid = jobManager.submitJob(newJob);
-			jobList.add(jobUuid);
-		}
-
-		return jobList;
-	}
-=======
     private static final Logger logger = LoggerFactory.getLogger(BuildCubeWithEngineTest.class);
 
     protected static final String TABLE_CAL_DT = "test_cal_dt";
@@ -565,8 +74,7 @@
     protected static final String TABLE_SELLER_TYPE_DIM = "test_seller_type_dim";
     protected static final String TABLE_SITES = "test_sites";
 
-    String[] TABLE_NAMES = new String[] { TABLE_CAL_DT, TABLE_CATEGORY_GROUPINGS, TABLE_KYLIN_FACT,
-            TABLE_SELLER_TYPE_DIM, TABLE_SITES };
+    String[] TABLE_NAMES = new String[] { TABLE_CAL_DT, TABLE_CATEGORY_GROUPINGS, TABLE_KYLIN_FACT, TABLE_SELLER_TYPE_DIM, TABLE_SITES };
 
     protected JobManager jobManager;
     protected JobEngineConfig engineConfig;
@@ -661,8 +169,7 @@
     }
 
     public String generateLoadDataHql(String tableName) {
-        return "LOAD DATA LOCAL INPATH '" + this.getHadoopCliWorkingDir() + "/" + tableName.toUpperCase()
-                + ".csv' OVERWRITE INTO TABLE " + tableName.toUpperCase();
+        return "LOAD DATA LOCAL INPATH '" + this.getHadoopCliWorkingDir() + "/" + tableName.toUpperCase() + ".csv' OVERWRITE INTO TABLE " + tableName.toUpperCase();
     }
 
     public String generateCreateTableHql(TableDesc tableDesc) {
@@ -677,8 +184,7 @@
             if (i > 0) {
                 ddl.append(",");
             }
-            ddl.append(col.getName() + " " + SqlHiveDataTypeMapping.getHiveDataType((col.getDatatype()))
-                    + "\n");
+            ddl.append(col.getName() + " " + SqlHiveDataTypeMapping.getHiveDataType((col.getDatatype())) + "\n");
         }
 
         ddl.append(")" + "\n");
@@ -729,8 +235,7 @@
     }
 
     private void deployJarToHadoopCli() throws Exception {
-        scpFilesToHadoopCli(new String[] { ".." + File.separator + "job" + File.separator + "target"
-                + File.separator + jobJarName }, this.getHadoopCliWorkingDir());
+        scpFilesToHadoopCli(new String[] { ".." + File.separator + "job" + File.separator + "target" + File.separator + jobJarName }, this.getHadoopCliWorkingDir());
     }
 
     private void deployJarToLocalDir() throws IOException {
@@ -740,16 +245,11 @@
             throw new IllegalStateException("Couldn't create dir: " + parent);
         }
 
-        FileUtils.copyFile(new File(".." + File.separator + "storage" + File.separator + "target"
-                + File.separator + coprocessorJarName), targetFile);
+        FileUtils.copyFile(new File(".." + File.separator + "storage" + File.separator + "target" + File.separator + coprocessorJarName), targetFile);
     }
 
     private void deployConfigFile() throws Exception {
-        scpFilesToHadoopCli(new String[] {
-                ".." + File.separator + "examples" + File.separator + "test_case_data" + File.separator
-                        + "kylin.properties",
-                ".." + File.separator + "examples" + File.separator + "test_case_data" + File.separator
-                        + "hadoop_job_conf.xml" }, "/etc/kylin");
+        scpFilesToHadoopCli(new String[] { ".." + File.separator + "examples" + File.separator + "test_case_data" + File.separator + "kylin.properties", ".." + File.separator + "examples" + File.separator + "test_case_data" + File.separator + "hadoop_job_conf.xml" }, "/etc/kylin");
     }
 
     private void deployTestData() throws Exception {
@@ -772,8 +272,7 @@
             hbaseDataStream.close();
             localFileStream.close();
 
-            this.scpFilesToHadoopCli(new String[] { localBufferFile.getPath() },
-                    this.getHadoopCliWorkingDir());
+            this.scpFilesToHadoopCli(new String[] { localBufferFile.getPath() }, this.getHadoopCliWorkingDir());
 
             localBufferFile.delete();
         }
@@ -781,11 +280,9 @@
 
         // create hive tables
         this.execHiveCommand(this.generateCreateTableHql(metaMgr.getTableDesc(TABLE_CAL_DT.toUpperCase())));
-        this.execHiveCommand(this.generateCreateTableHql(metaMgr.getTableDesc(TABLE_CATEGORY_GROUPINGS
-                .toUpperCase())));
+        this.execHiveCommand(this.generateCreateTableHql(metaMgr.getTableDesc(TABLE_CATEGORY_GROUPINGS.toUpperCase())));
         this.execHiveCommand(this.generateCreateTableHql(metaMgr.getTableDesc(TABLE_KYLIN_FACT.toUpperCase())));
-        this.execHiveCommand(this.generateCreateTableHql(metaMgr.getTableDesc(TABLE_SELLER_TYPE_DIM
-                .toUpperCase())));
+        this.execHiveCommand(this.generateCreateTableHql(metaMgr.getTableDesc(TABLE_SELLER_TYPE_DIM.toUpperCase())));
         this.execHiveCommand(this.generateCreateTableHql(metaMgr.getTableDesc(TABLE_SITES.toUpperCase())));
 
         // load data to hive tables
@@ -820,11 +317,10 @@
 
     protected void prepareTestData(String joinType) throws Exception {
         if (joinType.equalsIgnoreCase("inner")) {
-            //put data to cli
+            // put data to cli
             FactTableGenerator.generate("test_kylin_cube_with_slr_empty", "10000", "1", null, "inner");
         } else if (joinType.equalsIgnoreCase("left")) {
-            FactTableGenerator.generate("test_kylin_cube_with_slr_left_join_empty", "10000", "0.6", null,
-                    "left");
+            FactTableGenerator.generate("test_kylin_cube_with_slr_left_join_empty", "10000", "0.6", null, "left");
         } else {
             throw new Exception("Unsupported join type : " + joinType);
         }
@@ -846,7 +342,7 @@
 
     @After
     public void after() throws IOException {
-        //        jobManager.deleteAllJobs();
+        // jobManager.deleteAllJobs();
     }
 
     @Test
@@ -855,7 +351,7 @@
         // start job schedule engine
         jobManager.startJobEngine(10);
 
-        //keep this order.
+        // keep this order.
         testLeftJoinCube();
         testInnerJoinCube();
 
@@ -863,13 +359,14 @@
     }
 
     /**
-     * For cube test_kylin_cube_with_slr_empty, we will create 2 segments
-     * For cube test_kylin_cube_without_slr_empty, since it doesn't support incremental build, we will create only 1 segment (full build)
-     *
+     * For cube test_kylin_cube_with_slr_empty, we will create 2 segments For
+     * cube test_kylin_cube_without_slr_empty, since it doesn't support
+     * incremental build, we will create only 1 segment (full build)
+     * 
      * @throws Exception
      */
     private void testInnerJoinCube() throws Exception {
-        this.prepareTestData("inner");//default settings;
+        this.prepareTestData("inner");// default settings;
 
         SimpleDateFormat f = new SimpleDateFormat("yyyy-MM-dd");
         f.setTimeZone(TimeZone.getTimeZone("GMT"));
@@ -881,31 +378,32 @@
         // this cube's start date is 0, end date is 20501112000000
         dateStart = 0;
         dateEnd = f.parse("2013-01-01").getTime();
-        jobs.addAll(this.submitJob("test_kylin_cube_with_slr_empty", dateStart, dateEnd,
-                CubeBuildTypeEnum.BUILD));
+        jobs.addAll(this.submitJob("test_kylin_cube_with_slr_empty", dateStart, dateEnd, CubeBuildTypeEnum.BUILD));
 
         // this cube doesn't support incremental build, always do full build
         jobs.addAll(this.submitJob("test_kylin_cube_without_slr_empty", 0, 0, CubeBuildTypeEnum.BUILD));
 
         waitCubeBuilt(jobs);
 
-        // then submit a incremental job, start date is 20130101000000, end date is 20220101000000
+        // then submit a incremental job, start date is 20130101000000, end date
+        // is 20220101000000
         jobs.clear();
         dateStart = f.parse("2013-01-01").getTime();
         dateEnd = f.parse("2022-01-01").getTime();
-        jobs.addAll(this.submitJob("test_kylin_cube_with_slr_empty", dateStart, dateEnd,
-                CubeBuildTypeEnum.BUILD));
+        jobs.addAll(this.submitJob("test_kylin_cube_with_slr_empty", dateStart, dateEnd, CubeBuildTypeEnum.BUILD));
         waitCubeBuilt(jobs);
     }
 
     /**
-     * For cube test_kylin_cube_without_slr_left_join_empty, it is using update_insert, we will create 2 segments, and then merge these 2 segments into a larger segment
-     * For cube test_kylin_cube_with_slr_left_join_empty, we will create only 1 segment
-     *
+     * For cube test_kylin_cube_without_slr_left_join_empty, it is using
+     * update_insert, we will create 2 segments, and then merge these 2 segments
+     * into a larger segment For cube test_kylin_cube_with_slr_left_join_empty,
+     * we will create only 1 segment
+     * 
      * @throws Exception
      */
     private void testLeftJoinCube() throws Exception {
-        this.prepareTestData("left");//default settings;
+        this.prepareTestData("left");// default settings;
 
         SimpleDateFormat f = new SimpleDateFormat("yyyy-MM-dd");
         f.setTimeZone(TimeZone.getTimeZone("GMT"));
@@ -916,37 +414,30 @@
 
         // this cube's start date is 0, end date is 20501112000000
         CubeManager cubeMgr = CubeManager.getInstance(KylinConfig.getInstanceFromEnv());
-        dateStart =
-                cubeMgr.getCube("test_kylin_cube_with_slr_left_join_empty").getDescriptor()
-                        .getCubePartitionDesc().getPartitionDateStart();
+        dateStart = cubeMgr.getCube("test_kylin_cube_with_slr_left_join_empty").getDescriptor().getCubePartitionDesc().getPartitionDateStart();
         dateEnd = f.parse("2050-11-12").getTime();
-        jobs.addAll(this.submitJob("test_kylin_cube_with_slr_left_join_empty", dateStart, dateEnd,
-                CubeBuildTypeEnum.BUILD));
+        jobs.addAll(this.submitJob("test_kylin_cube_with_slr_left_join_empty", dateStart, dateEnd, CubeBuildTypeEnum.BUILD));
 
         // this cube's start date is 0, end date is 20120601000000
-        dateStart =
-                cubeMgr.getCube("test_kylin_cube_without_slr_left_join_empty").getDescriptor()
-                        .getCubePartitionDesc().getPartitionDateStart();
+        dateStart = cubeMgr.getCube("test_kylin_cube_without_slr_left_join_empty").getDescriptor().getCubePartitionDesc().getPartitionDateStart();
         dateEnd = f.parse("2012-06-01").getTime();
-        jobs.addAll(this.submitJob("test_kylin_cube_without_slr_left_join_empty", dateStart, dateEnd,
-                CubeBuildTypeEnum.BUILD));
+        jobs.addAll(this.submitJob("test_kylin_cube_without_slr_left_join_empty", dateStart, dateEnd, CubeBuildTypeEnum.BUILD));
 
         waitCubeBuilt(jobs);
 
         jobs.clear();
-        // then submit a update_insert job, start date is 20120101000000, end date is 20220101000000
+        // then submit a update_insert job, start date is 20120101000000, end
+        // date is 20220101000000
         dateStart = f.parse("2012-03-01").getTime();
         dateEnd = f.parse("2022-01-01").getTime();
-        jobs.addAll(this.submitJob("test_kylin_cube_without_slr_left_join_empty", dateStart, dateEnd,
-                CubeBuildTypeEnum.BUILD));
+        jobs.addAll(this.submitJob("test_kylin_cube_without_slr_left_join_empty", dateStart, dateEnd, CubeBuildTypeEnum.BUILD));
 
         waitCubeBuilt(jobs);
 
         jobs.clear();
         // final submit a merge job, start date is 0, end date is 20220101000000
         dateEnd = f.parse("2022-01-01").getTime();
-        jobs.addAll(this.submitJob("test_kylin_cube_without_slr_left_join_empty", 0, dateEnd,
-                CubeBuildTypeEnum.MERGE));
+        jobs.addAll(this.submitJob("test_kylin_cube_without_slr_left_join_empty", 0, dateEnd, CubeBuildTypeEnum.MERGE));
         waitCubeBuilt(jobs);
     }
 
@@ -972,8 +463,7 @@
             assertEquals("Job fail - " + job, JobStatusEnum.FINISHED, jobManager.getJob(job).getStatus());
     }
 
-    protected List<String> submitJob(String cubename, long startDate, long endDate, CubeBuildTypeEnum jobType)
-            throws SchedulerException, IOException, InvalidJobInstanceException, CubeIntegrityException {
+    protected List<String> submitJob(String cubename, long startDate, long endDate, CubeBuildTypeEnum jobType) throws SchedulerException, IOException, InvalidJobInstanceException, CubeIntegrityException {
         List<String> jobList = new ArrayList<String>();
 
         CubeManager cubeMgr = CubeManager.getInstance(KylinConfig.getInstanceFromEnv());
@@ -993,5 +483,4 @@
 
         return jobList;
     }
->>>>>>> a50ea525
 }